/*
 * Copyright 2019 New Vector Ltd
 *
 * Licensed under the Apache License, Version 2.0 (the "License");
 * you may not use this file except in compliance with the License.
 * You may obtain a copy of the License at
 *
 * http://www.apache.org/licenses/LICENSE-2.0
 *
 * Unless required by applicable law or agreed to in writing, software
 * distributed under the License is distributed on an "AS IS" BASIS,
 * WITHOUT WARRANTIES OR CONDITIONS OF ANY KIND, either express or implied.
 * See the License for the specific language governing permissions and
 * limitations under the License.
 */

package im.vector.app

import androidx.lifecycle.DefaultLifecycleObserver
import androidx.lifecycle.LifecycleOwner
import arrow.core.Option
import im.vector.app.core.di.ActiveSessionHolder
import im.vector.app.core.utils.BehaviorDataSource
import im.vector.app.features.home.room.detail.timeline.helper.MatrixItemColorProvider
import im.vector.app.features.session.coroutineScope
import im.vector.app.features.ui.UiStateRepository
<<<<<<< HEAD
import io.reactivex.Observable
import io.reactivex.android.schedulers.AndroidSchedulers
import io.reactivex.disposables.CompositeDisposable
import io.reactivex.rxkotlin.addTo
=======
import kotlinx.coroutines.CoroutineScope
>>>>>>> ce0a582b
import kotlinx.coroutines.Dispatchers
import kotlinx.coroutines.SupervisorJob
import kotlinx.coroutines.cancelChildren
import kotlinx.coroutines.flow.distinctUntilChanged
import kotlinx.coroutines.flow.launchIn
import kotlinx.coroutines.flow.onEach
import kotlinx.coroutines.launch
import org.matrix.android.sdk.api.extensions.tryOrNull
import org.matrix.android.sdk.api.session.Session
import org.matrix.android.sdk.api.session.accountdata.UserAccountDataTypes
import org.matrix.android.sdk.api.session.events.model.toModel
import org.matrix.android.sdk.api.session.group.model.GroupSummary
import org.matrix.android.sdk.api.session.room.model.RoomSummary
import org.matrix.android.sdk.rx.rx
import javax.inject.Inject
import javax.inject.Singleton

sealed class RoomGroupingMethod {
    data class ByLegacyGroup(val groupSummary: GroupSummary?) : RoomGroupingMethod()
    data class BySpace(val spaceSummary: RoomSummary?) : RoomGroupingMethod()
}

fun RoomGroupingMethod.space() = (this as? RoomGroupingMethod.BySpace)?.spaceSummary
fun RoomGroupingMethod.group() = (this as? RoomGroupingMethod.ByLegacyGroup)?.groupSummary

/**
 * This class handles the global app state.
 * It requires to be added to ProcessLifecycleOwner.get().lifecycle
 */
// TODO Keep this class for now, will maybe be used fro Space
@Singleton
class AppStateHandler @Inject constructor(
        private val sessionDataSource: ActiveSessionDataSource,
        private val matrixItemColorProvider: MatrixItemColorProvider,
        private val uiStateRepository: UiStateRepository,
        private val activeSessionHolder: ActiveSessionHolder
) : DefaultLifecycleObserver {

    private val coroutineScope = CoroutineScope(SupervisorJob() + Dispatchers.Main)
    private val selectedSpaceDataSource = BehaviorDataSource<Option<RoomGroupingMethod>>(Option.empty())

    val selectedRoomGroupingObservable = selectedSpaceDataSource.stream()

    fun getCurrentRoomGroupingMethod(): RoomGroupingMethod? {
        // XXX we should somehow make it live :/ just a work around
        // For example just after creating a space and switching to it the
        // name in the app Bar could show Empty Room, and it will not update unless you
        // switch space
        return selectedSpaceDataSource.currentValue?.orNull()?.let {
            if (it is RoomGroupingMethod.BySpace) {
                // try to refresh sum?
                it.spaceSummary?.roomId?.let { activeSessionHolder.getSafeActiveSession()?.getRoomSummary(it) }?.let {
                    RoomGroupingMethod.BySpace(it)
                } ?: it
            } else it
        }
    }

    fun setCurrentSpace(spaceId: String?, session: Session? = null) {
        val uSession = session ?: activeSessionHolder.getSafeActiveSession() ?: return
        if (selectedSpaceDataSource.currentValue?.orNull() is RoomGroupingMethod.BySpace &&
                spaceId == selectedSpaceDataSource.currentValue?.orNull()?.space()?.roomId) return
        val spaceSum = spaceId?.let { uSession.getRoomSummary(spaceId) }
        selectedSpaceDataSource.post(Option.just(RoomGroupingMethod.BySpace(spaceSum)))
        if (spaceId != null) {
            uSession.coroutineScope.launch(Dispatchers.IO) {
                tryOrNull {
                    uSession.getRoom(spaceId)?.loadRoomMembersIfNeeded()
                }
            }
        }
    }

    fun setCurrentGroup(groupId: String?, session: Session? = null) {
        val uSession = session ?: activeSessionHolder.getSafeActiveSession() ?: return
        if (selectedSpaceDataSource.currentValue?.orNull() is RoomGroupingMethod.ByLegacyGroup &&
                groupId == selectedSpaceDataSource.currentValue?.orNull()?.group()?.groupId) return
        val activeGroup = groupId?.let { uSession.getGroupSummary(groupId) }
        selectedSpaceDataSource.post(Option.just(RoomGroupingMethod.ByLegacyGroup(activeGroup)))
        if (groupId != null) {
            uSession.coroutineScope.launch {
                tryOrNull {
                    uSession.getGroup(groupId)?.fetchGroupData()
                }
            }
        }
    }

    private fun observeActiveSession() {
        sessionDataSource.stream()
                .distinctUntilChanged()
                .onEach {
                    // sessionDataSource could already return a session while activeSession holder still returns null
                    it.orNull()?.let { session ->
                        if (uiStateRepository.isGroupingMethodSpace(session.sessionId)) {
                            setCurrentSpace(uiStateRepository.getSelectedSpace(session.sessionId), session)
                        } else {
                            setCurrentGroup(uiStateRepository.getSelectedGroup(session.sessionId), session)
                        }
                    }
                }
                .launchIn(coroutineScope)
    }

    fun safeActiveSpaceId(): String? {
        return (selectedSpaceDataSource.currentValue?.orNull() as? RoomGroupingMethod.BySpace)?.spaceSummary?.roomId
    }

    fun safeActiveGroupId(): String? {
        return (selectedSpaceDataSource.currentValue?.orNull() as? RoomGroupingMethod.ByLegacyGroup)?.groupSummary?.groupId
    }

<<<<<<< HEAD
    @OnLifecycleEvent(Lifecycle.Event.ON_RESUME)
    fun entersForeground() {
        observeUserAccountData()
=======
    override fun onResume(owner: LifecycleOwner) {
>>>>>>> ce0a582b
        observeActiveSession()
    }

    override fun onPause(owner: LifecycleOwner) {
        coroutineScope.coroutineContext.cancelChildren()
        val session = activeSessionHolder.getSafeActiveSession() ?: return
        when (val currentMethod = selectedSpaceDataSource.currentValue?.orNull() ?: RoomGroupingMethod.BySpace(null)) {
            is RoomGroupingMethod.BySpace       -> {
                uiStateRepository.storeGroupingMethod(true, session.sessionId)
                uiStateRepository.storeSelectedSpace(currentMethod.spaceSummary?.roomId, session.sessionId)
            }
            is RoomGroupingMethod.ByLegacyGroup -> {
                uiStateRepository.storeGroupingMethod(false, session.sessionId)
                uiStateRepository.storeSelectedGroup(currentMethod.groupSummary?.groupId, session.sessionId)
            }
        }
    }

    private fun observeUserAccountData() {
        sessionDataSource.observe()
                .observeOn(AndroidSchedulers.mainThread())
                .switchMap {
                    it.orNull()?.rx()?.liveUserAccountData(setOf(UserAccountDataTypes.TYPE_OVERRIDE_COLORS))
                            ?: Observable.just(emptyList())
                }
                .distinctUntilChanged()
                .subscribe {
                    val overrideColorSpecs = it?.firstOrNull()?.content?.toModel<Map<String, String>>()
                    matrixItemColorProvider.setOverrideColors(overrideColorSpecs)
                }
                .addTo(compositeDisposable)
    }
}<|MERGE_RESOLUTION|>--- conflicted
+++ resolved
@@ -24,14 +24,11 @@
 import im.vector.app.features.home.room.detail.timeline.helper.MatrixItemColorProvider
 import im.vector.app.features.session.coroutineScope
 import im.vector.app.features.ui.UiStateRepository
-<<<<<<< HEAD
 import io.reactivex.Observable
 import io.reactivex.android.schedulers.AndroidSchedulers
 import io.reactivex.disposables.CompositeDisposable
 import io.reactivex.rxkotlin.addTo
-=======
 import kotlinx.coroutines.CoroutineScope
->>>>>>> ce0a582b
 import kotlinx.coroutines.Dispatchers
 import kotlinx.coroutines.SupervisorJob
 import kotlinx.coroutines.cancelChildren
@@ -144,13 +141,12 @@
         return (selectedSpaceDataSource.currentValue?.orNull() as? RoomGroupingMethod.ByLegacyGroup)?.groupSummary?.groupId
     }
 
-<<<<<<< HEAD
     @OnLifecycleEvent(Lifecycle.Event.ON_RESUME)
     fun entersForeground() {
         observeUserAccountData()
-=======
+    }
+
     override fun onResume(owner: LifecycleOwner) {
->>>>>>> ce0a582b
         observeActiveSession()
     }
 
