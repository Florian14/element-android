--- conflicted
+++ resolved
@@ -20,7 +20,6 @@
 import im.vector.app.core.epoxy.VectorEpoxyModel
 import im.vector.app.core.resources.UserPreferencesProvider
 import im.vector.app.features.home.room.detail.timeline.TimelineEventController
-import im.vector.app.features.home.room.detail.timeline.helper.RoomSummariesHolder
 import org.matrix.android.sdk.api.session.events.model.EventType
 import org.matrix.android.sdk.api.session.room.timeline.TimelineEvent
 import timber.log.Timber
@@ -32,12 +31,7 @@
                                               private val defaultItemFactory: DefaultItemFactory,
                                               private val encryptionItemFactory: EncryptionItemFactory,
                                               private val roomCreateItemFactory: RoomCreateItemFactory,
-<<<<<<< HEAD
-                                              private val roomSummariesHolder: RoomSummariesHolder,
-=======
                                               private val widgetItemFactory: WidgetItemFactory,
-                                              private val roomSummaryHolder: RoomSummaryHolder,
->>>>>>> 39332e15
                                               private val verificationConclusionItemFactory: VerificationItemFactory,
                                               private val callItemFactory: CallItemFactory,
                                               private val userPreferencesProvider: UserPreferencesProvider) {
@@ -64,22 +58,11 @@
                 EventType.STATE_ROOM_HISTORY_VISIBILITY,
                 EventType.STATE_ROOM_SERVER_ACL,
                 EventType.STATE_ROOM_GUEST_ACCESS,
-<<<<<<< HEAD
-                EventType.STATE_ROOM_WIDGET_LEGACY,
-                EventType.STATE_ROOM_WIDGET,
                 EventType.STATE_ROOM_POWER_LEVELS,
                 EventType.REACTION,
                 EventType.REDACTION             -> noticeItemFactory.create(event, highlight, callback)
-=======
-                EventType.CALL_INVITE,
-                EventType.CALL_HANGUP,
-                EventType.CALL_ANSWER,
-                EventType.STATE_ROOM_POWER_LEVELS,
-                EventType.REACTION,
-                EventType.REDACTION             -> noticeItemFactory.create(event, highlight, roomSummaryHolder.roomSummary, callback)
                 EventType.STATE_ROOM_WIDGET_LEGACY,
                 EventType.STATE_ROOM_WIDGET     -> widgetItemFactory.create(event, highlight, callback)
->>>>>>> 39332e15
                 EventType.STATE_ROOM_ENCRYPTION -> encryptionItemFactory.create(event, highlight, callback)
                 // State room create
                 EventType.STATE_ROOM_CREATE     -> roomCreateItemFactory.create(event, callback)
