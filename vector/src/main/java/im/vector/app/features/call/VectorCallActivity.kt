/*
 * Copyright (c) 2020 New Vector Ltd
 *
 * Licensed under the Apache License, Version 2.0 (the "License");
 * you may not use this file except in compliance with the License.
 * You may obtain a copy of the License at
 *
 *     http://www.apache.org/licenses/LICENSE-2.0
 *
 * Unless required by applicable law or agreed to in writing, software
 * distributed under the License is distributed on an "AS IS" BASIS,
 * WITHOUT WARRANTIES OR CONDITIONS OF ANY KIND, either express or implied.
 * See the License for the specific language governing permissions and
 * limitations under the License.
 */

package im.vector.app.features.call

import android.app.KeyguardManager
import android.app.PictureInPictureParams
import android.content.Context
import android.content.Intent
import android.content.Intent.FLAG_ACTIVITY_CLEAR_TOP
import android.content.res.Configuration
import android.graphics.Color
import android.os.Build
import android.os.Bundle
import android.os.Parcelable
import android.util.Rational
import android.view.MenuItem
import android.view.View
import android.view.WindowManager
import androidx.annotation.StringRes
import androidx.core.content.ContextCompat
import androidx.core.content.getSystemService
import androidx.core.view.isInvisible
import androidx.core.view.isVisible
import com.airbnb.mvrx.Fail
import com.airbnb.mvrx.MvRx
import com.airbnb.mvrx.viewModel
import com.airbnb.mvrx.withState
import com.google.android.material.card.MaterialCardView
import com.google.android.material.dialog.MaterialAlertDialogBuilder
import im.vector.app.R
import im.vector.app.core.di.ScreenComponent
import im.vector.app.core.extensions.setTextOrHide
import im.vector.app.core.platform.VectorBaseActivity
import im.vector.app.core.utils.PERMISSIONS_FOR_AUDIO_IP_CALL
import im.vector.app.core.utils.PERMISSIONS_FOR_VIDEO_IP_CALL
import im.vector.app.core.utils.checkPermissions
import im.vector.app.core.utils.registerForPermissionsResult
import im.vector.app.databinding.ActivityCallBinding
import im.vector.app.features.call.dialpad.CallDialPadBottomSheet
import im.vector.app.features.call.dialpad.DialPadFragment
import im.vector.app.features.call.utils.EglUtils
import im.vector.app.features.call.webrtc.WebRtcCall
import im.vector.app.features.call.webrtc.WebRtcCallManager
import im.vector.app.features.home.AvatarRenderer
import im.vector.app.features.home.room.detail.RoomDetailActivity
import im.vector.app.features.home.room.detail.RoomDetailArgs
import io.github.hyuwah.draggableviewlib.DraggableView
import io.github.hyuwah.draggableviewlib.setupDraggable
import io.reactivex.android.schedulers.AndroidSchedulers
import kotlinx.parcelize.Parcelize
import org.matrix.android.sdk.api.extensions.orFalse
import org.matrix.android.sdk.api.logger.LoggerTag
import org.matrix.android.sdk.api.session.call.CallState
import org.matrix.android.sdk.api.session.call.MxPeerConnectionState
import org.matrix.android.sdk.api.session.call.TurnServerResponse
import org.matrix.android.sdk.api.session.room.model.call.EndCallReason
import org.webrtc.EglBase
import org.webrtc.RendererCommon
import timber.log.Timber
import javax.inject.Inject

@Parcelize
data class CallArgs(
        val signalingRoomId: String,
        val callId: String,
        val participantUserId: String,
        val isIncomingCall: Boolean,
        val isVideoCall: Boolean
) : Parcelable

private val loggerTag = LoggerTag("VectorCallActivity", LoggerTag.VOIP)

class VectorCallActivity : VectorBaseActivity<ActivityCallBinding>(), CallControlsView.InteractionListener {

    override fun getBinding() = ActivityCallBinding.inflate(layoutInflater)

    @Inject lateinit var avatarRenderer: AvatarRenderer

    override fun injectWith(injector: ScreenComponent) {
        injector.inject(this)
    }

    private val callViewModel: VectorCallViewModel by viewModel()

    @Inject lateinit var callManager: WebRtcCallManager
    @Inject lateinit var viewModelFactory: VectorCallViewModel.Factory

    private val dialPadCallback = object : DialPadFragment.Callback {
        override fun onDigitAppended(digit: String) {
            callViewModel.handle(VectorCallViewActions.SendDtmfDigit(digit))
        }
    }

    private var rootEglBase: EglBase? = null
    private var pipDraggrableView: DraggableView<MaterialCardView>? = null
    private var otherCallDraggableView: DraggableView<MaterialCardView>? = null

    var surfaceRenderersAreInitialized = false

    override fun doBeforeSetContentView() {
        setContentView(R.layout.activity_call)
    }

    override fun onCreate(savedInstanceState: Bundle?) {
        @Suppress("DEPRECATION")
        window.decorView.systemUiVisibility = (View.SYSTEM_UI_FLAG_LAYOUT_STABLE or View.SYSTEM_UI_FLAG_LAYOUT_FULLSCREEN)
        window.addFlags(WindowManager.LayoutParams.FLAG_DRAWS_SYSTEM_BAR_BACKGROUNDS)
        window.addFlags(WindowManager.LayoutParams.FLAG_KEEP_SCREEN_ON)
        window.statusBarColor = Color.TRANSPARENT
        window.navigationBarColor = Color.BLACK
        super.onCreate(savedInstanceState)

        Timber.tag(loggerTag.value).v("EXTRA_MODE is ${intent.getStringExtra(EXTRA_MODE)}")
        if (intent.getStringExtra(EXTRA_MODE) == INCOMING_RINGING) {
            turnScreenOnAndKeyguardOff()
        }
        if (savedInstanceState != null) {
            (supportFragmentManager.findFragmentByTag(FRAGMENT_DIAL_PAD_TAG) as? CallDialPadBottomSheet)?.callback = dialPadCallback
        }
        setSupportActionBar(views.callToolbar)
        configureCallViews()

        callViewModel.subscribe(this) {
            renderState(it)
        }

        callViewModel.asyncSubscribe(this, VectorCallViewState::callState) {
            if (it is CallState.Ended) {
                handleCallEnded(it)
            }
        }

        callViewModel.viewEvents
                .observe()
                .observeOn(AndroidSchedulers.mainThread())
                .subscribe {
                    handleViewEvents(it)
                }
                .disposeOnDestroy()

        callViewModel.selectSubscribe(this, VectorCallViewState::callId, VectorCallViewState::isVideoCall) { _, isVideoCall ->
            if (isVideoCall) {
                if (checkPermissions(PERMISSIONS_FOR_VIDEO_IP_CALL, this, permissionCameraLauncher, R.string.permissions_rationale_msg_camera_and_audio)) {
                    setupRenderersIfNeeded()
                }
            } else {
                if (checkPermissions(PERMISSIONS_FOR_AUDIO_IP_CALL, this, permissionCameraLauncher, R.string.permissions_rationale_msg_record_audio)) {
                    setupRenderersIfNeeded()
                }
            }
        }
    }

    override fun onNewIntent(intent: Intent?) {
        super.onNewIntent(intent)
        intent?.takeIf { it.hasExtra(MvRx.KEY_ARG) }
                ?.let { intent.getParcelableExtra<CallArgs>(MvRx.KEY_ARG) }
                ?.let {
                    callViewModel.handle(VectorCallViewActions.SwitchCall(it))
                }
    }

    override fun getMenuRes() = R.menu.vector_call

    override fun onUserLeaveHint() {
        enterPictureInPictureIfRequired()
    }

    override fun onBackPressed() {
        if (!enterPictureInPictureIfRequired()) {
            super.onBackPressed()
        }
    }

    private fun enterPictureInPictureIfRequired(): Boolean = withState(callViewModel) {
        if (!it.isVideoCall) {
            false
        } else if (Build.VERSION.SDK_INT >= Build.VERSION_CODES.O) {
            val aspectRatio = Rational(resources.getDimensionPixelSize(R.dimen.call_pip_width), resources.getDimensionPixelSize(R.dimen.call_pip_height))
            val params = PictureInPictureParams.Builder()
                    .setAspectRatio(aspectRatio)
                    .build()
            renderPiPMode(it)
            enterPictureInPictureMode(params)
        } else {
            false
        }
    }

    private fun isInPictureInPictureModeSafe(): Boolean {
        return Build.VERSION.SDK_INT >= Build.VERSION_CODES.N && isInPictureInPictureMode
    }

    override fun onPictureInPictureModeChanged(isInPictureInPictureMode: Boolean, newConfig: Configuration) = withState(callViewModel) {
        renderState(it)
    }

    override fun onOptionsItemSelected(item: MenuItem): Boolean {
        if (item.itemId == R.id.menu_call_open_chat) {
            returnToChat()
            return true
        } else if (item.itemId == android.R.id.home) {
            // We check here as we want PiP in some cases
            onBackPressed()
            return true
        }
        return super.onOptionsItemSelected(item)
    }

    override fun onDestroy() {
        detachRenderersIfNeeded()
        turnScreenOffAndKeyguardOn()
        super.onDestroy()
    }

    private fun detachRenderersIfNeeded() {
        val callId = withState(callViewModel) { it.callId }
        callManager.getCallById(callId)?.detachRenderers(listOf(views.pipRenderer, views.fullscreenRenderer))
        if (surfaceRenderersAreInitialized) {
            views.pipRenderer.release()
            views.fullscreenRenderer.release()
            surfaceRenderersAreInitialized = false
        }
    }

    private fun renderState(state: VectorCallViewState) {
        Timber.tag(loggerTag.value).v("renderState call $state")
        if (state.callState is Fail) {
            finish()
            return
        }
        if (isInPictureInPictureModeSafe()) {
            renderPiPMode(state)
        } else {
            renderFullScreenMode(state)
        }
    }

    private fun renderFullScreenMode(state: VectorCallViewState) {
        views.callToolbar.isVisible = true
        views.callControlsView.isVisible = true
        views.callControlsView.updateForState(state)
        val callState = state.callState.invoke()
        views.callActionText.setOnClickListener(null)
        views.callActionText.isVisible = false
        views.smallIsHeldIcon.isVisible = false
        when (callState) {
            is CallState.Idle,
            is CallState.CreateOffer,
            is CallState.LocalRinging,
            is CallState.Dialing   -> {
                views.fullscreenRenderer.isVisible = false
                views.pipRendererWrapper.isVisible = false
                views.callInfoGroup.isVisible = true
                views.callToolbar.setSubtitle(R.string.call_ringing)
                configureCallInfo(state)
            }
            is CallState.Answering -> {
                views.fullscreenRenderer.isVisible = false
                views.pipRendererWrapper.isVisible = false
                views.callInfoGroup.isVisible = true
                views.callToolbar.setSubtitle(R.string.call_connecting)
                configureCallInfo(state)
            }
<<<<<<< HEAD
            is CallState.Connected -> {
                views.callToolbar.subtitle = state.formattedDuration
=======
            is CallState.Connected    -> {
>>>>>>> 97bdd148
                if (callState.iceConnectionState == MxPeerConnectionState.CONNECTED) {
                    if (state.isLocalOnHold || state.isRemoteOnHold) {
                        views.smallIsHeldIcon.isVisible = true
                        views.fullscreenRenderer.isVisible = false
                        views.pipRendererWrapper.isVisible = false
                        views.callInfoGroup.isVisible = true
                        configureCallInfo(state, blurAvatar = true)
                        if (state.isRemoteOnHold) {
                            views.callActionText.setText(R.string.call_resume_action)
                            views.callActionText.isVisible = true
                            views.callActionText.setOnClickListener { callViewModel.handle(VectorCallViewActions.ToggleHoldResume) }
                            views.callToolbar.setSubtitle(R.string.call_held_by_you)
                        } else {
                            views.callActionText.isInvisible = true
                            state.callInfo?.opponentUserItem?.let {
                                views.callToolbar.subtitle = getString(R.string.call_held_by_user, it.getBestName())
                            }
                        }
                    } else if (state.transferee !is VectorCallViewState.TransfereeState.NoTransferee) {
                        val transfereeName = if (state.transferee is VectorCallViewState.TransfereeState.KnownTransferee) {
                            state.transferee.name
                        } else {
                            getString(R.string.call_transfer_unknown_person)
                        }
                        views.callActionText.text = getString(R.string.call_transfer_transfer_to_title, transfereeName)
                        views.callActionText.isVisible = true
                        views.callActionText.setOnClickListener { callViewModel.handle(VectorCallViewActions.TransferCall) }
                        configureCallInfo(state)
                    } else {
                        configureCallInfo(state)
                        if (state.isVideoCall) {
                            views.fullscreenRenderer.isVisible = true
                            views.pipRendererWrapper.isVisible = true
                            views.callInfoGroup.isVisible = false
                            views.pipRenderer.isVisible = !state.isVideoCaptureInError && state.otherKnownCallInfo == null
                        } else {
                            views.fullscreenRenderer.isVisible = false
                            views.pipRendererWrapper.isVisible = false
                            views.callInfoGroup.isVisible = true
                        }
                    }
                } else {
                    // This state is not final, if you change network, new candidates will be sent
                    views.fullscreenRenderer.isVisible = false
                    views.pipRendererWrapper.isVisible = false
                    views.callInfoGroup.isVisible = true
                    configureCallInfo(state)
                    views.callToolbar.setSubtitle(R.string.call_connecting)
                }
            }
            is CallState.Ended     -> {
                finish()
            }
            null                   -> {
            }
        }
    }

    private fun renderPiPMode(state: VectorCallViewState) {
        val callState = state.callState.invoke()
        views.callToolbar.isVisible = false
        views.callControlsView.isVisible = false
        views.pipRendererWrapper.isVisible = false
        views.pipRenderer.isVisible = false
        views.callActionText.isVisible = false
        when (callState) {
            is CallState.Idle,
            is CallState.CreateOffer,
            is CallState.LocalRinging,
            is CallState.Dialing,
            is CallState.Answering -> {
                views.fullscreenRenderer.isVisible = false
                views.callInfoGroup.isVisible = false
                // showLoading()
            }
            is CallState.Connected -> {
                if (callState.iceConnectionState == MxPeerConnectionState.CONNECTED) {
                    if (state.isLocalOnHold || state.isRemoteOnHold) {
                        views.smallIsHeldIcon.isVisible = true
                        views.fullscreenRenderer.isVisible = false
                        views.callInfoGroup.isVisible = true
                        configureCallInfo(state, blurAvatar = true)
                    } else {
                        configureCallInfo(state)
                        views.fullscreenRenderer.isVisible = true
                        views.callInfoGroup.isVisible = false
                    }
                } else {
                    // showLoading()
                }
            }
            is CallState.Ended        -> {
                views.callVideoGroup.isInvisible = true
                views.callInfoGroup.isVisible = true
                views.callStatusText.setText(R.string.call_ended)
                configureCallInfo(state)
            }
            else                      -> {
                views.callVideoGroup.isInvisible = true
                views.callInfoGroup.isInvisible = true
            }
        }
    }

    private fun handleCallEnded(callState: CallState.Ended) {
        when (callState.reason) {
            EndCallReason.USER_BUSY      -> {
                showEndCallDialog(R.string.call_ended_user_busy_title, R.string.call_ended_user_busy_description)
            }
            EndCallReason.INVITE_TIMEOUT -> {
                showEndCallDialog(R.string.call_ended_invite_timeout_title, R.string.call_error_user_not_responding)
            }
            else                         -> {
                finish()
            }
        }
    }

    private fun showEndCallDialog(@StringRes title: Int, @StringRes description: Int) {
        MaterialAlertDialogBuilder(this)
                .setTitle(title)
                .setMessage(description)
                .setNegativeButton(R.string.ok, null)
                .setOnDismissListener {
                    finish()
                }
                .show()
    }

    private fun configureCallInfo(state: VectorCallViewState, blurAvatar: Boolean = false) {
        state.callInfo?.opponentUserItem?.let {
            val colorFilter = ContextCompat.getColor(this, R.color.bg_call_screen_blur)
            avatarRenderer.renderBlur(it, views.bgCallView, sampling = 20, rounded = false, colorFilter = colorFilter, addPlaceholder = false)
            if (state.transferee is VectorCallViewState.TransfereeState.NoTransferee) {
                views.participantNameText.setTextOrHide(null)
                views.callToolbar.title = if (state.isVideoCall) {
                    getString(R.string.video_call_with_participant, it.getBestName())
                } else {
                    getString(R.string.audio_call_with_participant, it.getBestName())
                }
            } else {
                views.participantNameText.setTextOrHide(getString(R.string.call_transfer_consulting_with, it.getBestName()))
            }
            if (blurAvatar) {
                avatarRenderer.renderBlur(it, views.otherMemberAvatar, sampling = 2, rounded = true, colorFilter = colorFilter, addPlaceholder = true)
            } else {
                avatarRenderer.render(it, views.otherMemberAvatar)
            }
        }
        if (state.otherKnownCallInfo?.opponentUserItem == null || isInPictureInPictureModeSafe()) {
            views.otherKnownCallLayout.isVisible = false
        } else {
            val otherCall = callManager.getCallById(state.otherKnownCallInfo.callId)
            val colorFilter = ContextCompat.getColor(this, R.color.bg_call_screen_blur)
            avatarRenderer.renderBlur(
                    matrixItem = state.otherKnownCallInfo.opponentUserItem,
                    imageView = views.otherKnownCallAvatarView,
                    sampling = 20,
                    rounded = true,
                    colorFilter = colorFilter,
                    addPlaceholder = true
            )
            views.otherKnownCallLayout.isVisible = true
            views.otherSmallIsHeldIcon.isVisible = otherCall?.let { it.isLocalOnHold || it.isRemoteOnHold }.orFalse()
        }
    }

    private fun configureCallViews() {
        views.callControlsView.interactionListener = this
        views.otherKnownCallLayout.setOnClickListener {
            withState(callViewModel) {
                val otherCall = callManager.getCallById(it.otherKnownCallInfo?.callId ?: "") ?: return@withState
                val callArgs = CallArgs(
                        signalingRoomId = otherCall.nativeRoomId,
                        callId = otherCall.callId,
                        participantUserId = otherCall.mxCall.opponentUserId,
                        isIncomingCall = !otherCall.mxCall.isOutgoing,
                        isVideoCall = otherCall.mxCall.isVideoCall
                )
                callViewModel.handle(VectorCallViewActions.SwitchCall(callArgs))
            }
        }
        views.pipRendererWrapper.setOnClickListener {
            callViewModel.handle(VectorCallViewActions.ToggleCamera)
        }
        pipDraggrableView = views.pipRendererWrapper.setupDraggable()
                .setStickyMode(DraggableView.Mode.STICKY_XY)
                .build()

        otherCallDraggableView = views.otherKnownCallLayout.setupDraggable()
                .setStickyMode(DraggableView.Mode.STICKY_XY)
                .build()
    }

    private val permissionCameraLauncher = registerForPermissionsResult { allGranted, _ ->
        if (allGranted) {
            setupRenderersIfNeeded()
        } else {
            // TODO display something
            finish()
        }
    }

    private fun setupRenderersIfNeeded() {
        detachRenderersIfNeeded()
        rootEglBase = EglUtils.rootEglBase ?: return Unit.also {
            Timber.tag(loggerTag.value).v("rootEglBase is null")
            finish()
        }

        // Init Picture in Picture renderer
        views.pipRenderer.apply {
            init(rootEglBase!!.eglBaseContext, null)
            setScalingType(RendererCommon.ScalingType.SCALE_ASPECT_BALANCED)
            setEnableHardwareScaler(true)
            setZOrderMediaOverlay(true)
        }
        // Init Full Screen renderer
        views.fullscreenRenderer.init(rootEglBase!!.eglBaseContext, null)
        views.fullscreenRenderer.setScalingType(RendererCommon.ScalingType.SCALE_ASPECT_FILL)
        views.fullscreenRenderer.setEnableHardwareScaler(true /* enabled */)

        val callId = withState(callViewModel) { it.callId }
        callManager.getCallById(callId)?.also { webRtcCall ->
            webRtcCall.attachViewRenderers(views.pipRenderer, views.fullscreenRenderer, intent.getStringExtra(EXTRA_MODE))
            intent.removeExtra(EXTRA_MODE)
        }
        surfaceRenderersAreInitialized = true
    }

    private fun handleViewEvents(event: VectorCallViewEvents?) {
        Timber.tag(loggerTag.value).v("handleViewEvents $event")
        when (event) {
            is VectorCallViewEvents.ConnectionTimeout      -> {
                onErrorTimoutConnect(event.turn)
            }
            is VectorCallViewEvents.ShowDialPad            -> {
                CallDialPadBottomSheet.newInstance(false).apply {
                    callback = dialPadCallback
                }.show(supportFragmentManager, FRAGMENT_DIAL_PAD_TAG)
            }
            is VectorCallViewEvents.ShowCallTransferScreen -> {
                val callId = withState(callViewModel) { it.callId }
                navigator.openCallTransfer(this, callId)
            }
            null                                           -> {
            }
        }
    }

    private fun onErrorTimoutConnect(turn: TurnServerResponse?) {
        Timber.tag(loggerTag.value).d("onErrorTimoutConnect $turn")
        // TODO ask to use default stun, etc...
        MaterialAlertDialogBuilder(this)
                .setTitle(R.string.call_failed_no_connection)
                .setMessage(R.string.call_failed_no_connection_description)
                .setNegativeButton(R.string.ok) { _, _ ->
                    callViewModel.handle(VectorCallViewActions.EndCall)
                }
                .show()
    }

    override fun didTapAudioSettings() {
        CallSoundDeviceChooserBottomSheet().show(supportFragmentManager, "SoundDeviceChooser")
    }

    override fun didAcceptIncomingCall() {
        callViewModel.handle(VectorCallViewActions.AcceptCall)
    }

    override fun didDeclineIncomingCall() {
        callViewModel.handle(VectorCallViewActions.DeclineCall)
    }

    override fun didEndCall() {
        callViewModel.handle(VectorCallViewActions.EndCall)
    }

    override fun didTapToggleMute() {
        callViewModel.handle(VectorCallViewActions.ToggleMute)
    }

    override fun didTapToggleVideo() {
        callViewModel.handle(VectorCallViewActions.ToggleVideo)
    }

    private fun returnToChat() {
        val roomId = withState(callViewModel) { it.roomId }
        val args = RoomDetailArgs(roomId)
        val intent = RoomDetailActivity.newIntent(this, args).apply {
            flags = FLAG_ACTIVITY_CLEAR_TOP
        }
        startActivity(intent)
        // is it needed?
        finish()
    }

    override fun didTapMore() {
        CallControlsBottomSheet().show(supportFragmentManager, "Controls")
    }

    // Needed to let you answer call when phone is locked
    private fun turnScreenOnAndKeyguardOff() {
        Timber.tag(loggerTag.value).v("turnScreenOnAndKeyguardOff")
        if (Build.VERSION.SDK_INT >= Build.VERSION_CODES.O_MR1) {
            setShowWhenLocked(true)
            setTurnScreenOn(true)
        } else {
            @Suppress("DEPRECATION")
            window.addFlags(
                    WindowManager.LayoutParams.FLAG_TURN_SCREEN_ON
                            or WindowManager.LayoutParams.FLAG_SHOW_WHEN_LOCKED
                            or WindowManager.LayoutParams.FLAG_DISMISS_KEYGUARD
            )
        }

        with(getSystemService<KeyguardManager>()!!) {
            if (Build.VERSION.SDK_INT >= Build.VERSION_CODES.O) {
                requestDismissKeyguard(this@VectorCallActivity, null)
            }
        }
    }

    private fun turnScreenOffAndKeyguardOn() {
        Timber.tag(loggerTag.value).v("turnScreenOnAndKeyguardOn")
        if (Build.VERSION.SDK_INT >= Build.VERSION_CODES.O_MR1) {
            setShowWhenLocked(false)
            setTurnScreenOn(false)
        } else {
            @Suppress("DEPRECATION")
            window.clearFlags(
                    WindowManager.LayoutParams.FLAG_SHOW_WHEN_LOCKED
                            or WindowManager.LayoutParams.FLAG_DISMISS_KEYGUARD
            )
        }
    }

    companion object {
        private const val EXTRA_MODE = "EXTRA_MODE"
        private const val FRAGMENT_DIAL_PAD_TAG = "FRAGMENT_DIAL_PAD_TAG"

        const val OUTGOING_CREATED = "OUTGOING_CREATED"
        const val INCOMING_RINGING = "INCOMING_RINGING"
        const val INCOMING_ACCEPT = "INCOMING_ACCEPT"

        fun newIntent(context: Context, call: WebRtcCall, mode: String?): Intent {
            return Intent(context, VectorCallActivity::class.java).apply {
                // what could be the best flags?
                flags = Intent.FLAG_ACTIVITY_NEW_TASK
                putExtra(MvRx.KEY_ARG, CallArgs(call.nativeRoomId, call.callId, call.mxCall.opponentUserId, !call.mxCall.isOutgoing, call.mxCall.isVideoCall))
                putExtra(EXTRA_MODE, mode)
            }
        }

        fun newIntent(context: Context,
                      callId: String,
                      signalingRoomId: String,
                      otherUserId: String,
                      isIncomingCall: Boolean,
                      isVideoCall: Boolean,
                      mode: String?): Intent {
            return Intent(context, VectorCallActivity::class.java).apply {
                // what could be the best flags?
                flags = Intent.FLAG_ACTIVITY_NEW_TASK
                putExtra(MvRx.KEY_ARG, CallArgs(signalingRoomId, callId, otherUserId, isIncomingCall, isVideoCall))
                putExtra(EXTRA_MODE, mode)
            }
        }
    }
}<|MERGE_RESOLUTION|>--- conflicted
+++ resolved
@@ -276,12 +276,8 @@
                 views.callToolbar.setSubtitle(R.string.call_connecting)
                 configureCallInfo(state)
             }
-<<<<<<< HEAD
             is CallState.Connected -> {
                 views.callToolbar.subtitle = state.formattedDuration
-=======
-            is CallState.Connected    -> {
->>>>>>> 97bdd148
                 if (callState.iceConnectionState == MxPeerConnectionState.CONNECTED) {
                     if (state.isLocalOnHold || state.isRemoteOnHold) {
                         views.smallIsHeldIcon.isVisible = true
@@ -333,9 +329,16 @@
                 }
             }
             is CallState.Ended     -> {
-                finish()
-            }
-            null                   -> {
+                views.fullscreenRenderer.isVisible = false
+                views.pipRendererWrapper.isVisible = false
+                views.callInfoGroup.isVisible = true
+                views.callToolbar.setSubtitle(R.string.call_ended)
+                configureCallInfo(state)
+            }
+            else                   -> {
+                views.fullscreenRenderer.isVisible = false
+                views.pipRendererWrapper.isVisible = false
+                views.callInfoGroup.isInvisible = true
             }
         }
     }
@@ -355,7 +358,6 @@
             is CallState.Answering -> {
                 views.fullscreenRenderer.isVisible = false
                 views.callInfoGroup.isVisible = false
-                // showLoading()
             }
             is CallState.Connected -> {
                 if (callState.iceConnectionState == MxPeerConnectionState.CONNECTED) {
@@ -370,23 +372,23 @@
                         views.callInfoGroup.isVisible = false
                     }
                 } else {
-                    // showLoading()
-                }
-            }
-            is CallState.Ended        -> {
-                views.callVideoGroup.isInvisible = true
-                views.callInfoGroup.isVisible = true
-                views.callStatusText.setText(R.string.call_ended)
-                configureCallInfo(state)
-            }
-            else                      -> {
-                views.callVideoGroup.isInvisible = true
-                views.callInfoGroup.isInvisible = true
+                    views.callInfoGroup.isVisible = false
+                }
+            }
+            else                   -> {
+                views.fullscreenRenderer.isVisible = false
+                views.callInfoGroup.isVisible = false
             }
         }
     }
 
     private fun handleCallEnded(callState: CallState.Ended) {
+        if (isInPictureInPictureModeSafe()) {
+            val startIntent = Intent(this, VectorCallActivity::class.java).apply {
+                flags = Intent.FLAG_ACTIVITY_REORDER_TO_FRONT
+            }
+            startActivity(startIntent)
+        }
         when (callState.reason) {
             EndCallReason.USER_BUSY      -> {
                 showEndCallDialog(R.string.call_ended_user_busy_title, R.string.call_ended_user_busy_description)
