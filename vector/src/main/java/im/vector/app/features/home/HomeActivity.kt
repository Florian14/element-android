/*
 * Copyright 2019 New Vector Ltd
 *
 * Licensed under the Apache License, Version 2.0 (the "License");
 * you may not use this file except in compliance with the License.
 * You may obtain a copy of the License at
 *
 * http://www.apache.org/licenses/LICENSE-2.0
 *
 * Unless required by applicable law or agreed to in writing, software
 * distributed under the License is distributed on an "AS IS" BASIS,
 * WITHOUT WARRANTIES OR CONDITIONS OF ANY KIND, either express or implied.
 * See the License for the specific language governing permissions and
 * limitations under the License.
 */

package im.vector.app.features.home

import android.app.Activity
import android.content.Context
import android.content.Intent
import android.net.Uri
import android.os.Bundle
import android.os.Parcelable
import android.view.Menu
import android.view.MenuItem
import androidx.core.view.GravityCompat
import androidx.core.view.isVisible
import androidx.drawerlayout.widget.DrawerLayout
<<<<<<< HEAD
import androidx.lifecycle.lifecycleScope
import com.airbnb.mvrx.Mavericks
=======
import androidx.fragment.app.Fragment
import androidx.fragment.app.FragmentManager
import com.airbnb.mvrx.MvRx
>>>>>>> b4119386
import com.airbnb.mvrx.viewModel
import com.google.android.material.appbar.MaterialToolbar
import com.google.android.material.dialog.MaterialAlertDialogBuilder
import im.vector.app.AppStateHandler
import im.vector.app.R
import im.vector.app.core.di.ActiveSessionHolder
import im.vector.app.core.di.ScreenComponent
import im.vector.app.core.extensions.exhaustive
import im.vector.app.core.extensions.hideKeyboard
import im.vector.app.core.extensions.registerStartForActivityResult
import im.vector.app.core.extensions.replaceFragment
import im.vector.app.core.platform.ToolbarConfigurable
import im.vector.app.core.platform.VectorBaseActivity
import im.vector.app.core.pushers.PushersManager
import im.vector.app.databinding.ActivityHomeBinding
import im.vector.app.features.MainActivity
import im.vector.app.features.MainActivityArgs
import im.vector.app.features.disclaimer.showDisclaimerDialog
import im.vector.app.features.matrixto.MatrixToBottomSheet
import im.vector.app.features.navigation.Navigator
import im.vector.app.features.notifications.NotificationDrawerManager
import im.vector.app.features.permalink.NavigationInterceptor
import im.vector.app.features.permalink.PermalinkHandler
import im.vector.app.features.permalink.PermalinkHandler.Companion.MATRIX_TO_CUSTOM_SCHEME_URL_BASE
import im.vector.app.features.permalink.PermalinkHandler.Companion.ROOM_LINK_PREFIX
import im.vector.app.features.permalink.PermalinkHandler.Companion.USER_LINK_PREFIX
import im.vector.app.features.popup.DefaultVectorAlert
import im.vector.app.features.popup.PopupAlertManager
import im.vector.app.features.popup.VerificationVectorAlert
import im.vector.app.features.rageshake.ReportType
import im.vector.app.features.rageshake.VectorUncaughtExceptionHandler
import im.vector.app.features.settings.VectorPreferences
import im.vector.app.features.settings.VectorSettingsActivity
import im.vector.app.features.spaces.RestrictedPromoBottomSheet
import im.vector.app.features.spaces.SpaceCreationActivity
import im.vector.app.features.spaces.SpacePreviewActivity
import im.vector.app.features.spaces.SpaceSettingsMenuBottomSheet
import im.vector.app.features.spaces.invite.SpaceInviteBottomSheet
import im.vector.app.features.spaces.share.ShareSpaceBottomSheet
import im.vector.app.features.themes.ThemeUtils
import im.vector.app.features.workers.signout.ServerBackupStatusViewModel
import im.vector.app.features.workers.signout.ServerBackupStatusViewState
import im.vector.app.push.fcm.FcmHelper
import io.reactivex.android.schedulers.AndroidSchedulers
import kotlinx.coroutines.launch
import kotlinx.parcelize.Parcelize
import org.matrix.android.sdk.api.session.initsync.SyncStatusService
import org.matrix.android.sdk.api.session.permalinks.PermalinkService
import org.matrix.android.sdk.api.util.MatrixItem
import org.matrix.android.sdk.internal.session.sync.InitialSyncStrategy
import org.matrix.android.sdk.internal.session.sync.initialSyncStrategy
import timber.log.Timber
import javax.inject.Inject

@Parcelize
data class HomeActivityArgs(
        val clearNotification: Boolean,
        val accountCreation: Boolean,
        val inviteNotificationRoomId: String? = null
) : Parcelable

class HomeActivity :
        VectorBaseActivity<ActivityHomeBinding>(),
        ToolbarConfigurable,
        UnknownDeviceDetectorSharedViewModel.Factory,
        ServerBackupStatusViewModel.Factory,
        UnreadMessagesSharedViewModel.Factory,
        PromoteRestrictedViewModel.Factory,
        NavigationInterceptor,
        SpaceInviteBottomSheet.InteractionListener,
        MatrixToBottomSheet.InteractionListener {

    private lateinit var sharedActionViewModel: HomeSharedActionViewModel

    private val homeActivityViewModel: HomeActivityViewModel by viewModel()
    @Inject lateinit var viewModelFactory: HomeActivityViewModel.Factory

    private val serverBackupStatusViewModel: ServerBackupStatusViewModel by viewModel()
    @Inject lateinit var serverBackupviewModelFactory: ServerBackupStatusViewModel.Factory
    @Inject lateinit var promoteRestrictedViewModelFactory: PromoteRestrictedViewModel.Factory
    private val promoteRestrictedViewModel: PromoteRestrictedViewModel by viewModel()

    @Inject lateinit var activeSessionHolder: ActiveSessionHolder
    @Inject lateinit var vectorUncaughtExceptionHandler: VectorUncaughtExceptionHandler
    @Inject lateinit var pushManager: PushersManager
    @Inject lateinit var notificationDrawerManager: NotificationDrawerManager
    @Inject lateinit var vectorPreferences: VectorPreferences
    @Inject lateinit var popupAlertManager: PopupAlertManager
    @Inject lateinit var shortcutsHandler: ShortcutsHandler
    @Inject lateinit var unknownDeviceViewModelFactory: UnknownDeviceDetectorSharedViewModel.Factory
    @Inject lateinit var unreadMessagesSharedViewModelFactory: UnreadMessagesSharedViewModel.Factory
    @Inject lateinit var permalinkHandler: PermalinkHandler
    @Inject lateinit var avatarRenderer: AvatarRenderer
    @Inject lateinit var initSyncStepFormatter: InitSyncStepFormatter
    @Inject lateinit var appStateHandler: AppStateHandler

    private val createSpaceResultLauncher = registerStartForActivityResult { activityResult ->
        if (activityResult.resultCode == Activity.RESULT_OK) {
            val spaceId = SpaceCreationActivity.getCreatedSpaceId(activityResult.data)
            val defaultRoomId = SpaceCreationActivity.getDefaultRoomId(activityResult.data)
            val isJustMe = SpaceCreationActivity.isJustMeSpace(activityResult.data)
            views.drawerLayout.closeDrawer(GravityCompat.START)

            val postSwitchOption: Navigator.PostSwitchSpaceAction = if (defaultRoomId != null) {
                Navigator.PostSwitchSpaceAction.OpenDefaultRoom(defaultRoomId, !isJustMe)
            } else if (isJustMe) {
                Navigator.PostSwitchSpaceAction.OpenAddExistingRooms
            } else {
                Navigator.PostSwitchSpaceAction.None
            }
            // Here we want to change current space to the newly created one, and then immediately open the default room
            if (spaceId != null) {
                navigator.switchToSpace(context = this,
                        spaceId = spaceId,
                        postSwitchOption)
            }
        }
    }

    private val fragmentLifecycleCallbacks = object : FragmentManager.FragmentLifecycleCallbacks() {
        override fun onFragmentResumed(fm: FragmentManager, f: Fragment) {
            if (f is MatrixToBottomSheet) {
                f.interactionListener = this@HomeActivity
            }
            super.onFragmentResumed(fm, f)
        }

        override fun onFragmentPaused(fm: FragmentManager, f: Fragment) {
            if (f is MatrixToBottomSheet) {
                f.interactionListener = null
            }
            super.onFragmentPaused(fm, f)
        }
    }

    private val drawerListener = object : DrawerLayout.SimpleDrawerListener() {
        override fun onDrawerStateChanged(newState: Int) {
            hideKeyboard()
        }
    }

    override fun getCoordinatorLayout() = views.coordinatorLayout

    override fun getBinding() = ActivityHomeBinding.inflate(layoutInflater)

    override fun injectWith(injector: ScreenComponent) {
        injector.inject(this)
    }

    override fun create(initialState: UnknownDevicesState): UnknownDeviceDetectorSharedViewModel {
        return unknownDeviceViewModelFactory.create(initialState)
    }

    override fun create(initialState: ServerBackupStatusViewState): ServerBackupStatusViewModel {
        return serverBackupviewModelFactory.create(initialState)
    }

    override fun create(initialState: UnreadMessagesState): UnreadMessagesSharedViewModel {
        return unreadMessagesSharedViewModelFactory.create(initialState)
    }

    override fun onCreate(savedInstanceState: Bundle?) {
        super.onCreate(savedInstanceState)
        supportFragmentManager.registerFragmentLifecycleCallbacks(fragmentLifecycleCallbacks, false)
        FcmHelper.ensureFcmTokenIsRetrieved(this, pushManager, vectorPreferences.areNotificationEnabledForDevice())
        sharedActionViewModel = viewModelProvider.get(HomeSharedActionViewModel::class.java)
        views.drawerLayout.addDrawerListener(drawerListener)
        if (isFirstCreation()) {
            replaceFragment(R.id.homeDetailFragmentContainer, HomeDetailFragment::class.java)
            replaceFragment(R.id.homeDrawerFragmentContainer, HomeDrawerFragment::class.java)
        }

        sharedActionViewModel
                .observe()
                .subscribe { sharedAction ->
                    when (sharedAction) {
                        is HomeActivitySharedAction.OpenDrawer        -> views.drawerLayout.openDrawer(GravityCompat.START)
                        is HomeActivitySharedAction.CloseDrawer       -> views.drawerLayout.closeDrawer(GravityCompat.START)
                        is HomeActivitySharedAction.OpenGroup         -> {
                            views.drawerLayout.closeDrawer(GravityCompat.START)

                            // Temporary
                            // When switching from space to group or group to space, we need to reload the fragment
                            // To be removed when dropping legacy groups
                            if (sharedAction.clearFragment) {
                                replaceFragment(R.id.homeDetailFragmentContainer, HomeDetailFragment::class.java, allowStateLoss = true)
                            } else {
                                // nop
                            }
                            // we might want to delay that to avoid having the drawer animation lagging
                            // would be probably better to let the drawer do that? in the on closed callback?
                        }
                        is HomeActivitySharedAction.OpenSpacePreview  -> {
                            startActivity(SpacePreviewActivity.newIntent(this, sharedAction.spaceId))
                        }
                        is HomeActivitySharedAction.AddSpace          -> {
                            createSpaceResultLauncher.launch(SpaceCreationActivity.newIntent(this))
                        }
                        is HomeActivitySharedAction.ShowSpaceSettings -> {
                            // open bottom sheet
                            SpaceSettingsMenuBottomSheet
                                    .newInstance(sharedAction.spaceId, object : SpaceSettingsMenuBottomSheet.InteractionListener {
                                        override fun onShareSpaceSelected(spaceId: String) {
                                            ShareSpaceBottomSheet.show(supportFragmentManager, spaceId)
                                        }
                                    })
                                    .show(supportFragmentManager, "SPACE_SETTINGS")
                        }
                        is HomeActivitySharedAction.OpenSpaceInvite   -> {
                            SpaceInviteBottomSheet.newInstance(sharedAction.spaceId)
                                    .show(supportFragmentManager, "SPACE_INVITE")
                        }
                        HomeActivitySharedAction.SendSpaceFeedBack    -> {
                            bugReporter.openBugReportScreen(this, ReportType.SPACE_BETA_FEEDBACK)
                        }
                    }.exhaustive
                }
                .disposeOnDestroy()

        val args = intent.getParcelableExtra<HomeActivityArgs>(Mavericks.KEY_ARG)

        if (args?.clearNotification == true) {
            notificationDrawerManager.clearAllEvents()
        }
        if (args?.inviteNotificationRoomId != null) {
            activeSessionHolder.getSafeActiveSession()?.permalinkService()?.createPermalink(args.inviteNotificationRoomId)?.let {
                navigator.openMatrixToBottomSheet(this, it)
            }
        }

        homeActivityViewModel.observeViewEvents {
            when (it) {
                is HomeActivityViewEvents.AskPasswordToInitCrossSigning -> handleAskPasswordToInitCrossSigning(it)
                is HomeActivityViewEvents.OnNewSession                  -> handleOnNewSession(it)
                HomeActivityViewEvents.PromptToEnableSessionPush        -> handlePromptToEnablePush()
                is HomeActivityViewEvents.OnCrossSignedInvalidated      -> handleCrossSigningInvalidated(it)
            }.exhaustive
        }
        homeActivityViewModel.subscribe(this) { renderState(it) }

        shortcutsHandler.observeRoomsAndBuildShortcuts()
                .disposeOnDestroy()

        if (!vectorPreferences.didPromoteNewRestrictedFeature()) {
            promoteRestrictedViewModel.subscribe(this) {
                if (it.activeSpaceSummary != null && !it.activeSpaceSummary.isPublic &&
                        it.activeSpaceSummary.otherMemberIds.isNotEmpty()) {
                    // It's a private space with some members show this once
                    if (it.canUserManageSpace && !popupAlertManager.hasAlertsToShow()) {
                        if (!vectorPreferences.didPromoteNewRestrictedFeature()) {
                            vectorPreferences.setDidPromoteNewRestrictedFeature()
                            RestrictedPromoBottomSheet().show(supportFragmentManager, "RestrictedPromoBottomSheet")
                        }
                    }
                }
            }
        }

        if (isFirstCreation()) {
            handleIntent(intent)
        }
    }

    private fun handleIntent(intent: Intent?) {
        intent?.dataString?.let { deepLink ->
            val resolvedLink = when {
                // Element custom scheme is not handled by the sdk, convert it to matrix.to link for compatibility
                deepLink.startsWith(MATRIX_TO_CUSTOM_SCHEME_URL_BASE) -> {
                    val let = when {
                        deepLink.startsWith(USER_LINK_PREFIX) -> deepLink.substring(USER_LINK_PREFIX.length)
                        deepLink.startsWith(ROOM_LINK_PREFIX) -> deepLink.substring(ROOM_LINK_PREFIX.length)
                        else                                  -> null
                    }?.let { permalinkId ->
                        activeSessionHolder.getSafeActiveSession()?.permalinkService()?.createPermalink(permalinkId)
                    }
                    let
                }
                else                                                  -> deepLink
            }
<<<<<<< HEAD
            lifecycleScope.launch {
                val isHandled = permalinkHandler.launch(
                        context = this@HomeActivity,
                        deepLink = resolvedLink,
                        navigationInterceptor = this@HomeActivity,
                        buildTask = true
                )
                if (!isHandled) {
                    val isMatrixToLink = deepLink.startsWith(PermalinkService.MATRIX_TO_URL_BASE)
                            || deepLink.startsWith(MATRIX_TO_CUSTOM_SCHEME_URL_BASE)
                    MaterialAlertDialogBuilder(this@HomeActivity)
                            .setTitle(R.string.dialog_title_error)
                            .setMessage(if (isMatrixToLink) R.string.permalink_malformed else R.string.universal_link_malformed)
                            .setPositiveButton(R.string.ok, null)
                            .show()
                }
            }
=======
            permalinkHandler.launch(
                    context = this,
                    deepLink = resolvedLink,
                    navigationInterceptor = this,
                    buildTask = true
            )
                    // .delay(500, TimeUnit.MILLISECONDS)
                    .observeOn(AndroidSchedulers.mainThread())
                    .subscribe { isHandled ->
                        if (!isHandled) {
                            val isMatrixToLink = deepLink.startsWith(PermalinkService.MATRIX_TO_URL_BASE) ||
                                    deepLink.startsWith(MATRIX_TO_CUSTOM_SCHEME_URL_BASE)
                            MaterialAlertDialogBuilder(this)
                                    .setTitle(R.string.dialog_title_error)
                                    .setMessage(if (isMatrixToLink) R.string.permalink_malformed else R.string.universal_link_malformed)
                                    .setPositiveButton(R.string.ok, null)
                                    .show()
                        }
                    }
                    .disposeOnDestroy()
>>>>>>> b4119386
        }
    }

    private fun renderState(state: HomeActivityViewState) {
        when (val status = state.syncStatusServiceStatus) {
            is SyncStatusService.Status.Progressing -> {
                val initSyncStepStr = initSyncStepFormatter.format(status.initSyncStep)
                Timber.v("$initSyncStepStr ${status.percentProgress}")
                views.waitingView.root.setOnClickListener {
                    // block interactions
                }
                views.waitingView.waitingHorizontalProgress.apply {
                    isIndeterminate = false
                    max = 100
                    progress = status.percentProgress
                    isVisible = true
                }
                views.waitingView.waitingStatusText.apply {
                    text = initSyncStepStr
                    isVisible = true
                }
                views.waitingView.root.isVisible = true
            }
            else                                    -> {
                // Idle or Incremental sync status
                views.waitingView.root.isVisible = false
            }
        }.exhaustive
    }

    private fun handleAskPasswordToInitCrossSigning(events: HomeActivityViewEvents.AskPasswordToInitCrossSigning) {
        // We need to ask
        promptSecurityEvent(
                events.userItem,
                R.string.upgrade_security,
                R.string.security_prompt_text
        ) {
            it.navigator.upgradeSessionSecurity(it, true)
        }
    }

    private fun handleCrossSigningInvalidated(event: HomeActivityViewEvents.OnCrossSignedInvalidated) {
        // We need to ask
        promptSecurityEvent(
                event.userItem,
                R.string.crosssigning_verify_this_session,
                R.string.confirm_your_identity
        ) {
            it.navigator.waitSessionVerification(it)
        }
    }

    private fun handleOnNewSession(event: HomeActivityViewEvents.OnNewSession) {
        // We need to ask
        promptSecurityEvent(
                event.userItem,
                R.string.crosssigning_verify_this_session,
                R.string.confirm_your_identity
        ) {
            if (event.waitForIncomingRequest) {
                it.navigator.waitSessionVerification(it)
            } else {
                it.navigator.requestSelfSessionVerification(it)
            }
        }
    }

    private fun handlePromptToEnablePush() {
        popupAlertManager.postVectorAlert(
                DefaultVectorAlert(
                        uid = "enablePush",
                        title = getString(R.string.alert_push_are_disabled_title),
                        description = getString(R.string.alert_push_are_disabled_description),
                        iconId = R.drawable.ic_room_actions_notifications_mutes,
                        shouldBeDisplayedIn = {
                            it is HomeActivity
                        }
                ).apply {
                    colorInt = ThemeUtils.getColor(this@HomeActivity, R.attr.vctr_notice_secondary)
                    contentAction = Runnable {
                        (weakCurrentActivity?.get() as? VectorBaseActivity<*>)?.let {
                            // action(it)
                            homeActivityViewModel.handle(HomeActivityViewActions.PushPromptHasBeenReviewed)
                            it.navigator.openSettings(it, VectorSettingsActivity.EXTRA_DIRECT_ACCESS_NOTIFICATIONS)
                        }
                    }
                    dismissedAction = Runnable {
                        homeActivityViewModel.handle(HomeActivityViewActions.PushPromptHasBeenReviewed)
                    }
                    addButton(getString(R.string.dismiss), {
                        homeActivityViewModel.handle(HomeActivityViewActions.PushPromptHasBeenReviewed)
                    }, true)
                    addButton(getString(R.string.settings), {
                        (weakCurrentActivity?.get() as? VectorBaseActivity<*>)?.let {
                            // action(it)
                            homeActivityViewModel.handle(HomeActivityViewActions.PushPromptHasBeenReviewed)
                            it.navigator.openSettings(it, VectorSettingsActivity.EXTRA_DIRECT_ACCESS_NOTIFICATIONS)
                        }
                    }, true)
                }
        )
    }

    private fun promptSecurityEvent(userItem: MatrixItem.UserItem?, titleRes: Int, descRes: Int, action: ((VectorBaseActivity<*>) -> Unit)) {
        popupAlertManager.postVectorAlert(
                VerificationVectorAlert(
                        uid = "upgradeSecurity",
                        title = getString(titleRes),
                        description = getString(descRes),
                        iconId = R.drawable.ic_shield_warning
                ).apply {
                    viewBinder = VerificationVectorAlert.ViewBinder(userItem, avatarRenderer)
                    colorInt = ThemeUtils.getColor(this@HomeActivity, R.attr.colorPrimary)
                    contentAction = Runnable {
                        (weakCurrentActivity?.get() as? VectorBaseActivity<*>)?.let {
                            action(it)
                        }
                    }
                    dismissedAction = Runnable {}
                }
        )
    }

    override fun onNewIntent(intent: Intent?) {
        super.onNewIntent(intent)
        val parcelableExtra = intent?.getParcelableExtra<HomeActivityArgs>(Mavericks.KEY_ARG)
        if (parcelableExtra?.clearNotification == true) {
            notificationDrawerManager.clearAllEvents()
        }
        if (parcelableExtra?.inviteNotificationRoomId != null) {
            activeSessionHolder.getSafeActiveSession()
                    ?.permalinkService()
                    ?.createPermalink(parcelableExtra.inviteNotificationRoomId)?.let {
                        navigator.openMatrixToBottomSheet(this, it)
                    }
        }
        handleIntent(intent)
    }

    override fun onDestroy() {
        views.drawerLayout.removeDrawerListener(drawerListener)
        supportFragmentManager.unregisterFragmentLifecycleCallbacks(fragmentLifecycleCallbacks)
        super.onDestroy()
    }

    override fun onResume() {
        super.onResume()

        if (vectorUncaughtExceptionHandler.didAppCrash(this)) {
            vectorUncaughtExceptionHandler.clearAppCrashStatus(this)

            MaterialAlertDialogBuilder(this)
                    .setMessage(R.string.send_bug_report_app_crashed)
                    .setCancelable(false)
                    .setPositiveButton(R.string.yes) { _, _ -> bugReporter.openBugReportScreen(this) }
                    .setNegativeButton(R.string.no) { _, _ -> bugReporter.deleteCrashFile(this) }
                    .show()
        } else {
            showDisclaimerDialog(this)
        }

        // Force remote backup state update to update the banner if needed
        serverBackupStatusViewModel.refreshRemoteStateIfNeeded()
    }

    override fun configure(toolbar: MaterialToolbar) {
        configureToolbar(toolbar, false)
    }

    override fun getMenuRes() = R.menu.home

    override fun onPrepareOptionsMenu(menu: Menu): Boolean {
        menu.findItem(R.id.menu_home_init_sync_legacy).isVisible = vectorPreferences.developerMode()
        menu.findItem(R.id.menu_home_init_sync_optimized).isVisible = vectorPreferences.developerMode()
        return super.onPrepareOptionsMenu(menu)
    }

    override fun onOptionsItemSelected(item: MenuItem): Boolean {
        when (item.itemId) {
            R.id.menu_home_suggestion          -> {
                bugReporter.openBugReportScreen(this, ReportType.SUGGESTION)
                return true
            }
            R.id.menu_home_report_bug          -> {
                bugReporter.openBugReportScreen(this, ReportType.BUG_REPORT)
                return true
            }
            R.id.menu_home_init_sync_legacy    -> {
                // Configure the SDK
                initialSyncStrategy = InitialSyncStrategy.Legacy
                // And clear cache
                MainActivity.restartApp(this, MainActivityArgs(clearCache = true))
                return true
            }
            R.id.menu_home_init_sync_optimized -> {
                // Configure the SDK
                initialSyncStrategy = InitialSyncStrategy.Optimized()
                // And clear cache
                MainActivity.restartApp(this, MainActivityArgs(clearCache = true))
                return true
            }
            R.id.menu_home_filter              -> {
                navigator.openRoomsFiltering(this)
                return true
            }
            R.id.menu_home_setting             -> {
                navigator.openSettings(this)
                return true
            }
        }

        return super.onOptionsItemSelected(item)
    }

    override fun onBackPressed() {
        if (views.drawerLayout.isDrawerOpen(GravityCompat.START)) {
            views.drawerLayout.closeDrawer(GravityCompat.START)
        } else {
            super.onBackPressed()
        }
    }

    override fun navToMemberProfile(userId: String, deepLink: Uri): Boolean {
        // TODO check if there is already one??
        MatrixToBottomSheet.withLink(deepLink.toString())
                .show(supportFragmentManager, "HA#MatrixToBottomSheet")
        return true
    }

    override fun navToRoom(roomId: String?, eventId: String?, deepLink: Uri?): Boolean {
        if (roomId == null) return false
        MatrixToBottomSheet.withLink(deepLink.toString())
                .show(supportFragmentManager, "HA#MatrixToBottomSheet")
        return true
    }

    override fun spaceInviteBottomSheetOnAccept(spaceId: String) {
        navigator.switchToSpace(this, spaceId, Navigator.PostSwitchSpaceAction.None)
    }

    override fun spaceInviteBottomSheetOnDecline(spaceId: String) {
        // nop
    }

    companion object {
        fun newIntent(context: Context,
                      clearNotification: Boolean = false,
                      accountCreation: Boolean = false,
                      inviteNotificationRoomId: String? = null
        ): Intent {
            val args = HomeActivityArgs(
                    clearNotification = clearNotification,
                    accountCreation = accountCreation,
                    inviteNotificationRoomId = inviteNotificationRoomId
            )

            return Intent(context, HomeActivity::class.java)
                    .apply {
                        putExtra(Mavericks.KEY_ARG, args)
                    }
        }
    }

    override fun create(initialState: ActiveSpaceViewState) = promoteRestrictedViewModelFactory.create(initialState)

    override fun mxToBottomSheetNavigateToRoom(roomId: String) {
        navigator.openRoom(this, roomId)
    }

    override fun mxToBottomSheetSwitchToSpace(spaceId: String) {
        navigator.switchToSpace(this, spaceId, Navigator.PostSwitchSpaceAction.None)
    }
}<|MERGE_RESOLUTION|>--- conflicted
+++ resolved
@@ -27,14 +27,10 @@
 import androidx.core.view.GravityCompat
 import androidx.core.view.isVisible
 import androidx.drawerlayout.widget.DrawerLayout
-<<<<<<< HEAD
 import androidx.lifecycle.lifecycleScope
 import com.airbnb.mvrx.Mavericks
-=======
 import androidx.fragment.app.Fragment
 import androidx.fragment.app.FragmentManager
-import com.airbnb.mvrx.MvRx
->>>>>>> b4119386
 import com.airbnb.mvrx.viewModel
 import com.google.android.material.appbar.MaterialToolbar
 import com.google.android.material.dialog.MaterialAlertDialogBuilder
@@ -314,7 +310,7 @@
                 }
                 else                                                  -> deepLink
             }
-<<<<<<< HEAD
+
             lifecycleScope.launch {
                 val isHandled = permalinkHandler.launch(
                         context = this@HomeActivity,
@@ -332,28 +328,6 @@
                             .show()
                 }
             }
-=======
-            permalinkHandler.launch(
-                    context = this,
-                    deepLink = resolvedLink,
-                    navigationInterceptor = this,
-                    buildTask = true
-            )
-                    // .delay(500, TimeUnit.MILLISECONDS)
-                    .observeOn(AndroidSchedulers.mainThread())
-                    .subscribe { isHandled ->
-                        if (!isHandled) {
-                            val isMatrixToLink = deepLink.startsWith(PermalinkService.MATRIX_TO_URL_BASE) ||
-                                    deepLink.startsWith(MATRIX_TO_CUSTOM_SCHEME_URL_BASE)
-                            MaterialAlertDialogBuilder(this)
-                                    .setTitle(R.string.dialog_title_error)
-                                    .setMessage(if (isMatrixToLink) R.string.permalink_malformed else R.string.universal_link_malformed)
-                                    .setPositiveButton(R.string.ok, null)
-                                    .show()
-                        }
-                    }
-                    .disposeOnDestroy()
->>>>>>> b4119386
         }
     }
 
