/*
 * Copyright 2019 New Vector Ltd
 *
 * Licensed under the Apache License, Version 2.0 (the "License");
 * you may not use this file except in compliance with the License.
 * You may obtain a copy of the License at
 *
 * http://www.apache.org/licenses/LICENSE-2.0
 *
 * Unless required by applicable law or agreed to in writing, software
 * distributed under the License is distributed on an "AS IS" BASIS,
 * WITHOUT WARRANTIES OR CONDITIONS OF ANY KIND, either express or implied.
 * See the License for the specific language governing permissions and
 * limitations under the License.
 */

package im.vector.app.features.home.room.list

import android.view.View
import androidx.annotation.StringRes
import com.airbnb.epoxy.EpoxyController
import im.vector.app.R
import im.vector.app.core.epoxy.helpFooterItem
import im.vector.app.core.resources.StringProvider
import im.vector.app.core.resources.UserPreferencesProvider
import im.vector.app.core.utils.DebouncedClickListener
import im.vector.app.features.home.AvatarRenderer
import im.vector.app.features.home.RoomListDisplayMode
import im.vector.app.features.home.room.filtered.FilteredRoomFooterItem
import im.vector.app.features.home.room.filtered.filteredRoomFooterItem
import im.vector.app.features.home.room.list.grid.roomGridItem
import org.matrix.android.sdk.api.session.room.members.ChangeMembershipState
import org.matrix.android.sdk.api.session.room.model.Membership
import org.matrix.android.sdk.api.session.room.model.RoomSummary
import org.matrix.android.sdk.api.util.toMatrixItem
import javax.inject.Inject

class RoomSummaryController @Inject constructor(private val stringProvider: StringProvider,
                                                private val roomSummaryItemFactory: RoomSummaryItemFactory,
                                                private val roomListNameFilter: RoomListNameFilter,
                                                private val userPreferencesProvider: UserPreferencesProvider,
                                                private val avatarRenderer: AvatarRenderer
) : EpoxyController() {

    var listener: Listener? = null

    private var viewState: RoomListViewState? = null

    init {
        // We are requesting a model build directly as the first build of epoxy is on the main thread.
        // It avoids to build the whole list of rooms on the main thread.
        requestModelBuild()
    }

    fun update(viewState: RoomListViewState) {
        this.viewState = viewState
        requestModelBuild()
    }

    fun onRoomLongClicked() {
        userPreferencesProvider.neverShowLongClickOnRoomHelpAgain()
        requestModelBuild()
    }

    override fun buildModels() {
        val nonNullViewState = viewState ?: return
        when (nonNullViewState.displayMode) {
            RoomListDisplayMode.FILTERED -> buildFilteredRooms(nonNullViewState)
            else                         -> buildRooms(nonNullViewState)
        }
    }

    private fun buildFilteredRooms(viewState: RoomListViewState) {
        val summaries = viewState.asyncRooms() ?: return

        roomListNameFilter.filter = viewState.roomFilter

        val filteredSummaries = summaries
                .filter { it.membership == Membership.JOIN && roomListNameFilter.test(it) }

        buildRoomModels(filteredSummaries,
                RoomListViewState.CategoryMode.List,
                viewState.roomMembershipChanges,
                emptySet())

        addFilterFooter(viewState)
    }

    private fun buildRooms(viewState: RoomListViewState) {
        var showHelp = false
        val roomSummaries = viewState.asyncFilteredRooms()
        roomSummaries?.forEach { (category, summaries) ->
            if (summaries.isEmpty()) {
                return@forEach
            } else {
<<<<<<< HEAD
                buildRoomModels(summaries,
                        viewState.roomMembershipChanges,
                        emptySet())
                // Never set showHelp to true for invitation
                if (category != RoomCategory.INVITE) {
                    showHelp = userPreferencesProvider.shouldShowLongClickOnRoomHelp()
=======
                val isExpanded = viewState.isCategoryExpanded(category)
                val mode = viewState.getCategoryMode(category)
                buildRoomCategory(
                        viewState,
                        category,
                        summaries,
                        isExpanded,
                        mode,
                        { newMode ->
                            listener?.onChangeModeRoomCategory(category, newMode)
                        },
                        {
                            listener?.onToggleRoomCategory(category)
                        }
                )
                if (isExpanded) {
                    buildRoomModels(summaries,
                            mode,
                            viewState.roomMembershipChanges,
                            emptySet())
                    // Never set showHelp to true for invitation
                    if (category != RoomCategory.INVITE) {
                        showHelp = userPreferencesProvider.shouldShowLongClickOnRoomHelp()
                    }
>>>>>>> 071db7a4
                }
            }
        }

        if (showHelp) {
            buildLongClickHelp()
        }
    }

    private fun buildLongClickHelp() {
        helpFooterItem {
            id("long_click_help")
            text(stringProvider.getString(R.string.help_long_click_on_room_for_more_options))
            spanSizeOverride { _, _, _ -> spanCount }
        }
    }

    private fun addFilterFooter(viewState: RoomListViewState) {
        filteredRoomFooterItem {
            id("filter_footer")
            listener(listener)
            currentFilter(viewState.roomFilter)
            spanSizeOverride { _, _, _ -> spanCount }
        }
    }

    private fun buildRoomCategory(viewState: RoomListViewState,
                                  category: RoomCategory,
                                  summaries: List<RoomSummary>,
                                  isExpanded: Boolean,
                                  mode: RoomListViewState.CategoryMode,
                                  changeModeListener: (RoomListViewState.CategoryMode) -> Unit,
                                  mutateExpandedState: () -> Unit) {
        // TODO should add some business logic later
        val unreadCount = if (summaries.isEmpty()) {
            0
        } else {
            summaries.map { it.notificationCount }.sumBy { i -> i }
        }
        val showHighlighted = summaries.any { it.highlightCount > 0 }
        roomCategoryItem {
            id(category.titleRes)
            title(stringProvider.getString(category.titleRes))
            expanded(isExpanded)
            unreadNotificationCount(unreadCount)
            showHighlighted(showHighlighted)
            showSwitchMode(category != RoomCategory.INVITE)
            mode(mode)
            listener {
                mutateExpandedState()
                update(viewState)
            }
            changeModeListener(changeModeListener)
            spanSizeOverride { _, _, _ -> spanCount }
        }
    }

    private fun buildRoomModels(summaries: List<RoomSummary>,
                                mode: RoomListViewState.CategoryMode,
                                roomChangedMembershipStates: Map<String, ChangeMembershipState>,
                                selectedRoomIds: Set<String>) {
        when (mode) {
            RoomListViewState.CategoryMode.List ->
                summaries.forEach { roomSummary ->
                    roomSummaryItemFactory
                            .create(roomSummary,
                                    roomChangedMembershipStates,
                                    selectedRoomIds,
                                    spanCount,
                                    listener)
                            .addTo(this)
                }
            RoomListViewState.CategoryMode.Grid -> {
                // Use breadcrumbs for the moment
                summaries.forEach { roomSummary ->
                    roomGridItem {
                        id(roomSummary.roomId)
                        hasTypingUsers(roomSummary.typingUsers.isNotEmpty())
                        avatarRenderer(avatarRenderer)
                        matrixItem(roomSummary.toMatrixItem())
                        unreadNotificationCount(roomSummary.notificationCount)
                        showHighlighted(roomSummary.highlightCount > 0)
                        hasUnreadMessage(roomSummary.hasUnreadMessages)
                        hasDraft(roomSummary.userDrafts.isNotEmpty())
                        itemLongClickListener { _ ->
                            listener?.onRoomLongClicked(roomSummary) ?: false
                        }
                        itemClickListener(
                                DebouncedClickListener(View.OnClickListener { _ ->
                                    listener?.onRoomClicked(roomSummary)
                                })
                        )
                        spanCount
                    }
                }
            }
        }
    }

    interface Listener : FilteredRoomFooterItem.FilteredRoomFooterItemListener {
<<<<<<< HEAD
=======
        fun onToggleRoomCategory(roomCategory: RoomCategory)
        fun onChangeModeRoomCategory(roomCategory: RoomCategory, newMode: RoomListViewState.CategoryMode)
>>>>>>> 071db7a4
        fun onRoomClicked(room: RoomSummary)
        fun onRoomLongClicked(room: RoomSummary): Boolean
        fun onRejectRoomInvitation(room: RoomSummary)
        fun onAcceptRoomInvitation(room: RoomSummary)
    }
}<|MERGE_RESOLUTION|>--- conflicted
+++ resolved
@@ -93,14 +93,6 @@
             if (summaries.isEmpty()) {
                 return@forEach
             } else {
-<<<<<<< HEAD
-                buildRoomModels(summaries,
-                        viewState.roomMembershipChanges,
-                        emptySet())
-                // Never set showHelp to true for invitation
-                if (category != RoomCategory.INVITE) {
-                    showHelp = userPreferencesProvider.shouldShowLongClickOnRoomHelp()
-=======
                 val isExpanded = viewState.isCategoryExpanded(category)
                 val mode = viewState.getCategoryMode(category)
                 buildRoomCategory(
@@ -125,7 +117,6 @@
                     if (category != RoomCategory.INVITE) {
                         showHelp = userPreferencesProvider.shouldShowLongClickOnRoomHelp()
                     }
->>>>>>> 071db7a4
                 }
             }
         }
@@ -226,11 +217,8 @@
     }
 
     interface Listener : FilteredRoomFooterItem.FilteredRoomFooterItemListener {
-<<<<<<< HEAD
-=======
         fun onToggleRoomCategory(roomCategory: RoomCategory)
         fun onChangeModeRoomCategory(roomCategory: RoomCategory, newMode: RoomListViewState.CategoryMode)
->>>>>>> 071db7a4
         fun onRoomClicked(room: RoomSummary)
         fun onRoomLongClicked(room: RoomSummary): Boolean
         fun onRejectRoomInvitation(room: RoomSummary)
