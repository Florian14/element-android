<?xml version="1.0" encoding="utf-8"?>
<resources>
    <string name="summary_message">%1$s: %2$s</string>
    <string name="summary_user_sent_image">%1$s sent an image.</string>
    <string name="summary_you_sent_image">You sent an image.</string>
    <string name="summary_user_sent_sticker">%1$s sent a sticker.</string>
    <string name="summary_you_sent_sticker">You sent a sticker.</string>

    <string name="notice_room_invite_no_invitee">%s\'s invitation</string>
    <string name="notice_room_invite_no_invitee_by_you">Your invitation</string>
    <string name="notice_room_created">%1$s created the room</string>
    <string name="notice_room_created_by_you">You created the room</string>
    <string name="notice_direct_room_created">%1$s created the discussion</string>
    <string name="notice_direct_room_created_by_you">You created the discussion</string>
    <string name="notice_room_invite">%1$s invited %2$s</string>
    <string name="notice_room_invite_by_you">You invited %1$s</string>
    <string name="notice_room_invite_you">%1$s invited you</string>
    <string name="notice_room_join">%1$s joined the room</string>
    <string name="notice_room_join_by_you">You joined the room</string>
    <string name="notice_direct_room_join">%1$s joined</string>
    <string name="notice_direct_room_join_by_you">You joined</string>
    <string name="notice_room_leave">%1$s left the room</string>
    <string name="notice_room_leave_by_you">You left the room</string>
    <string name="notice_direct_room_leave">%1$s left the room</string>
    <string name="notice_direct_room_leave_by_you">You left the room</string>
    <string name="notice_room_reject">%1$s rejected the invitation</string>
    <string name="notice_room_reject_by_you">You rejected the invitation</string>
    <string name="notice_room_kick">%1$s kicked %2$s</string>
    <string name="notice_room_kick_by_you">You kicked %1$s</string>
    <string name="notice_room_unban">%1$s unbanned %2$s</string>
    <string name="notice_room_unban_by_you">You unbanned %1$s</string>
    <string name="notice_room_ban">%1$s banned %2$s</string>
    <string name="notice_room_ban_by_you">You banned %1$s</string>
    <string name="notice_room_withdraw">%1$s withdrew %2$s\'s invitation</string>
    <string name="notice_room_withdraw_by_you">You withdrew %1$s\'s invitation</string>
    <string name="notice_avatar_url_changed">%1$s changed their avatar</string>
    <string name="notice_avatar_url_changed_by_you">You changed your avatar</string>
    <string name="notice_display_name_set">%1$s set their display name to %2$s</string>
    <string name="notice_display_name_set_by_you">You set your display name to %1$s</string>
    <string name="notice_display_name_changed_from">%1$s changed their display name from %2$s to %3$s</string>
    <string name="notice_display_name_changed_from_by_you">You changed your display name from %1$s to %2$s</string>
    <string name="notice_display_name_removed">%1$s removed their display name (it was %2$s)</string>
    <string name="notice_display_name_removed_by_you">You removed your display name (it was %1$s)</string>
    <string name="notice_room_topic_changed">%1$s changed the topic to: %2$s</string>
    <string name="notice_room_topic_changed_by_you">You changed the topic to: %1$s</string>
    <string name="notice_room_avatar_changed">%1$s changed the room avatar</string>
    <string name="notice_room_avatar_changed_by_you">You changed the room avatar</string>
    <string name="notice_room_name_changed">%1$s changed the room name to: %2$s</string>
    <string name="notice_room_name_changed_by_you">You changed the room name to: %1$s</string>
    <string name="notice_placed_video_call">%s placed a video call.</string>
    <string name="notice_placed_video_call_by_you">You placed a video call.</string>
    <string name="notice_placed_voice_call">%s placed a voice call.</string>
    <string name="notice_placed_voice_call_by_you">You placed a voice call.</string>
    <string name="notice_call_candidates">%s sent data to setup the call.</string>
    <string name="notice_call_candidates_by_you">You sent data to setup the call.</string>
    <string name="notice_answered_call">%s answered the call.</string>
    <string name="notice_answered_call_by_you">You answered the call.</string>
    <string name="notice_ended_call">%s ended the call.</string>
    <string name="notice_ended_call_by_you">You ended the call.</string>
    <string name="notice_made_future_room_visibility">%1$s made future room history visible to %2$s</string>
    <string name="notice_made_future_room_visibility_by_you">You made future room history visible to %1$s</string>
    <string name="notice_made_future_direct_room_visibility">%1$s made future messages visible to %2$s</string>
    <string name="notice_made_future_direct_room_visibility_by_you">You made future messages visible to %1$s</string>
    <string name="notice_room_visibility_invited">all room members, from the point they are invited.</string>
    <string name="notice_room_visibility_joined">all room members, from the point they joined.</string>
    <string name="notice_room_visibility_shared">all room members.</string>
    <string name="notice_room_visibility_world_readable">anyone.</string>
    <string name="notice_room_visibility_unknown">unknown (%s).</string>
    <string name="notice_end_to_end">%1$s turned on end-to-end encryption (%2$s)</string>
    <string name="notice_end_to_end_by_you">You turned on end-to-end encryption (%1$s)</string>
    <string name="notice_room_update">%s upgraded this room.</string>
    <string name="notice_room_update_by_you">You upgraded this room.</string>
    <string name="notice_direct_room_update">%s upgraded here.</string>
    <string name="notice_direct_room_update_by_you">You upgraded here.</string>
    <string name="notice_room_server_acl_set_title">%s set the server ACLs for this room.</string>
    <string name="notice_room_server_acl_set_title_by_you">You set the server ACLs for this room.</string>
    <string name="notice_room_server_acl_set_banned">• Servers matching %s are banned.</string>
    <string name="notice_room_server_acl_set_allowed">• Servers matching %s are allowed.</string>
    <string name="notice_room_server_acl_set_ip_literals_allowed">• Servers matching IP literals are allowed.</string>
    <string name="notice_room_server_acl_set_ip_literals_not_allowed">• Servers matching IP literals are banned.</string>

    <string name="notice_room_server_acl_updated_title">%s changed the server ACLs for this room.</string>
    <string name="notice_room_server_acl_updated_title_by_you">You changed the server ACLs for this room.</string>
    <string name="notice_room_server_acl_updated_banned">• Servers matching %s are now banned.</string>
    <string name="notice_room_server_acl_updated_was_banned">• Servers matching %s were removed from the ban list.</string>
    <string name="notice_room_server_acl_updated_allowed">• Servers matching %s are now allowed.</string>
    <string name="notice_room_server_acl_updated_was_allowed">• Servers matching %s were removed from the allowed list.</string>
    <string name="notice_room_server_acl_updated_ip_literals_allowed">• Servers matching IP literals are now allowed.</string>
    <string name="notice_room_server_acl_updated_ip_literals_not_allowed">• Servers matching IP literals are now banned.</string>
    <string name="notice_room_server_acl_updated_no_change">No change.</string>
    <string name="notice_room_server_acl_allow_is_empty">🎉 All servers are banned from participating! This room can no longer be used.</string>

    <string name="notice_requested_voip_conference">%1$s requested a VoIP conference</string>
    <string name="notice_requested_voip_conference_by_you">You requested a VoIP conference</string>
    <string name="notice_voip_started">VoIP conference started</string>
    <string name="notice_voip_finished">VoIP conference finished</string>

    <string name="notice_avatar_changed_too">(avatar was changed too)</string>
    <string name="notice_room_name_removed">%1$s removed the room name</string>
    <string name="notice_room_name_removed_by_you">You removed the room name</string>
    <string name="notice_room_topic_removed">%1$s removed the room topic</string>
    <string name="notice_room_topic_removed_by_you">You removed the room topic</string>
    <string name="notice_room_avatar_removed">%1$s removed the room avatar</string>
    <string name="notice_room_avatar_removed_by_you">You removed the room avatar</string>
    <string name="notice_event_redacted">Message removed</string>
    <string name="notice_event_redacted_by">Message removed by %1$s</string>
    <string name="notice_event_redacted_with_reason">Message removed [reason: %1$s]</string>
    <string name="notice_event_redacted_by_with_reason">Message removed by %1$s [reason: %2$s]</string>
    <string name="notice_profile_change_redacted">%1$s updated their profile %2$s</string>
    <string name="notice_profile_change_redacted_by_you">You updated your profile %1$s</string>
    <string name="notice_room_third_party_invite">%1$s sent an invitation to %2$s to join the room</string>
    <string name="notice_room_third_party_invite_by_you">You sent an invitation to %1$s to join the room</string>
    <string name="notice_direct_room_third_party_invite">%1$s invited %2$s</string>
    <string name="notice_direct_room_third_party_invite_by_you">You invited %1$s</string>
    <string name="notice_room_third_party_revoked_invite">%1$s revoked the invitation for %2$s to join the room</string>
    <string name="notice_room_third_party_revoked_invite_by_you">You revoked the invitation for %1$s to join the room</string>
    <string name="notice_direct_room_third_party_revoked_invite">%1$s revoked the invitation for %2$s</string>
    <string name="notice_direct_room_third_party_revoked_invite_by_you">You revoked the invitation for %1$s</string>
    <string name="notice_room_third_party_registered_invite">%1$s accepted the invitation for %2$s</string>
    <string name="notice_room_third_party_registered_invite_by_you">You accepted the invitation for %1$s</string>

    <string name="notice_widget_added">%1$s added %2$s widget</string>
    <string name="notice_widget_added_by_you">You added %1$s widget</string>
    <string name="notice_widget_removed">%1$s removed %2$s widget</string>
    <string name="notice_widget_removed_by_you">You removed %1$s widget</string>
    <string name="notice_widget_modified">%1$s modified %2$s widget</string>
    <string name="notice_widget_modified_by_you">You modified %1$s widget</string>

    <string name="notice_widget_jitsi_added">Video conference started by %1$s</string>
    <string name="notice_widget_jitsi_added_by_you">You started video conference</string>
    <string name="notice_widget_jitsi_removed">Video conference ended by %1$s</string>
    <string name="notice_widget_jitsi_removed_by_you">You ended video conference</string>
    <string name="notice_widget_jitsi_modified">Video conference modified by %1$s</string>
    <string name="notice_widget_jitsi_modified_by_you">You modified video conference</string>

    <string name="power_level_admin">Admin</string>
    <string name="power_level_moderator">Moderator</string>
    <string name="power_level_default">Default</string>
    <string name="power_level_custom">Custom (%1$d)</string>
    <string name="power_level_custom_no_value">Custom</string>

    <!-- parameter will be a comma separated list of values of notice_power_level_diff -->
    <string name="notice_power_level_changed_by_you">You changed the power level of %1$s.</string>
    <!-- First parameter will be a userId or display name, second one will be a comma separated list of values of notice_power_level_diff -->
    <string name="notice_power_level_changed">%1$s changed the power level of %2$s.</string>
    <!-- First parameter will be a userId or display name, the two last ones will be value of power_level_* -->
    <string name="notice_power_level_diff">%1$s from %2$s to %3$s</string>

    <string name="notice_crypto_unable_to_decrypt">** Unable to decrypt: %s **</string>
    <string name="notice_crypto_error_unkwown_inbound_session_id">The sender\'s device has not sent us the keys for this message.</string>

    <!-- Messages -->

    <!-- Room Screen -->
    <string name="could_not_redact">Could not redact</string>
    <string name="unable_to_send_message">Unable to send message</string>

    <string name="message_failed_to_upload">Failed to upload image</string>

    <!-- general errors -->
    <string name="network_error">Network error</string>
    <string name="matrix_error">Matrix error</string>

    <!-- Home Screen -->

    <!-- Last seen time -->

    <!-- call events -->

    <!-- room error messages -->
    <string name="room_error_join_failed_empty_room">It is not currently possible to re-join an empty room.</string>

    <!-- medium friendly name -->
    <string name="medium_email">Email address</string>
    <string name="medium_phone_number">Phone number</string>

    <!-- Room display name -->
    <string name="room_displayname_invite_from">Invite from %s</string>
    <string name="room_displayname_room_invite">Room Invite</string>

    <!-- The 2 parameters will be members' name -->
    <string name="room_displayname_two_members">%1$s and %2$s</string>
    <!-- The 3 parameters will be members' name -->
    <string name="room_displayname_3_members">%1$s, %2$s and %3$s</string>
    <!-- The 4 parameters will be members' name -->
    <string name="room_displayname_4_members">%1$s, %2$s, %3$s and %4$s</string>
    <!-- The 3 first parameters will be members' name -->
    <plurals name="room_displayname_four_and_more_members">
        <item quantity="one">%1$s, %2$s, %3$s and %4$d other</item>
        <item quantity="other">%1$s, %2$s, %3$s and %4$d others</item>
    </plurals>
    <plurals name="room_displayname_three_and_more_members">
        <item quantity="one">%1$s and 1 other</item>
        <item quantity="other">%1$s and %2$d others</item>
    </plurals>

    <string name="room_displayname_empty_room">Empty room</string>
    <string name="room_displayname_empty_room_was">Empty room (was %s)</string>

    <string name="initial_sync_start_server_computing">Initial Sync:\nWaiting for server response…</string>
    <string name="initial_sync_start_downloading">Initial Sync:\nDownloading data…</string>
    <string name="initial_sync_start_importing_account">Initial Sync:\nImporting account…</string>
    <string name="initial_sync_start_importing_account_crypto">Initial Sync:\nImporting crypto</string>
    <string name="initial_sync_start_importing_account_rooms">Initial Sync:\nImporting Rooms</string>
    <string name="initial_sync_start_importing_account_joined_rooms">Initial Sync:\nImporting Joined Rooms</string>
    <string name="initial_sync_start_importing_account_invited_rooms">Initial Sync:\nImporting Invited Rooms</string>
    <string name="initial_sync_start_importing_account_left_rooms">Initial Sync:\nImporting Left Rooms</string>
    <string name="initial_sync_start_importing_account_groups">Initial Sync:\nImporting Communities</string>
    <string name="initial_sync_start_importing_account_data">Initial Sync:\nImporting Account Data</string>


    <string name="event_status_sent_message">Message sent</string>
    <string name="event_status_sending_message">Sending message…</string>
    <string name="clear_timeline_send_queue">Clear sending queue</string>

    <string name="notice_room_invite_no_invitee_with_reason">%1$s\'s invitation. Reason: %2$s</string>
    <string name="notice_room_invite_no_invitee_with_reason_by_you">Your invitation. Reason: %1$s</string>
    <string name="notice_room_invite_with_reason">%1$s invited %2$s. Reason: %3$s</string>
    <string name="notice_room_invite_with_reason_by_you">You invited %1$s. Reason: %2$s</string>
    <string name="notice_room_invite_you_with_reason">%1$s invited you. Reason: %2$s</string>
    <string name="notice_room_join_with_reason">%1$s joined the room. Reason: %2$s</string>
    <string name="notice_room_join_with_reason_by_you">You joined the room. Reason: %1$s</string>
    <string name="notice_direct_room_join_with_reason">%1$s joined. Reason: %2$s</string>
    <string name="notice_direct_room_join_with_reason_by_you">You joined. Reason: %1$s</string>
    <string name="notice_room_leave_with_reason">%1$s left the room. Reason: %2$s</string>
    <string name="notice_room_leave_with_reason_by_you">You left the room. Reason: %1$s</string>
    <string name="notice_direct_room_leave_with_reason">%1$s left. Reason: %2$s</string>
    <string name="notice_direct_room_leave_with_reason_by_you">You left. Reason: %1$s</string>
    <string name="notice_room_reject_with_reason">%1$s rejected the invitation. Reason: %2$s</string>
    <string name="notice_room_reject_with_reason_by_you">You rejected the invitation. Reason: %1$s</string>
    <string name="notice_room_kick_with_reason">%1$s kicked %2$s. Reason: %3$s</string>
    <string name="notice_room_kick_with_reason_by_you">You kicked %1$s. Reason: %2$s</string>
    <string name="notice_room_unban_with_reason">%1$s unbanned %2$s. Reason: %3$s</string>
    <string name="notice_room_unban_with_reason_by_you">You unbanned %1$s. Reason: %2$s</string>
    <string name="notice_room_ban_with_reason">%1$s banned %2$s. Reason: %3$s</string>
    <string name="notice_room_ban_with_reason_by_you">You banned %1$s. Reason: %2$s</string>
    <string name="notice_room_third_party_invite_with_reason">%1$s sent an invitation to %2$s to join the room. Reason: %3$s</string>
    <string name="notice_room_third_party_invite_with_reason_by_you">You sent an invitation to %1$s to join the room. Reason: %2$s</string>
    <string name="notice_room_third_party_revoked_invite_with_reason">%1$s revoked the invitation for %2$s to join the room. Reason: %3$s</string>
    <string name="notice_room_third_party_revoked_invite_with_reason_by_you">You revoked the invitation for %1$s to join the room. Reason: %2$s</string>
    <string name="notice_room_third_party_registered_invite_with_reason">%1$s accepted the invitation for %2$s. Reason: %3$s</string>
    <string name="notice_room_third_party_registered_invite_with_reason_by_you">You accepted the invitation for %1$s. Reason: %2$s</string>
    <string name="notice_room_withdraw_with_reason">%1$s withdrew %2$s\'s invitation. Reason: %3$s</string>
    <string name="notice_room_withdraw_with_reason_by_you">You withdrew %1$s\'s invitation. Reason: %2$s</string>

    <plurals name="notice_room_aliases_added">
        <item quantity="one">%1$s added %2$s as an address for this room.</item>
        <item quantity="other">%1$s added %2$s as addresses for this room.</item>
    </plurals>

    <plurals name="notice_room_aliases_added_by_you">
        <item quantity="one">You added %1$s as an address for this room.</item>
        <item quantity="other">You added %1$s as addresses for this room.</item>
    </plurals>

    <plurals name="notice_room_aliases_removed">
        <item quantity="one">%1$s removed %2$s as an address for this room.</item>
        <item quantity="other">%1$s removed %2$s as addresses for this room.</item>
    </plurals>

    <plurals name="notice_room_aliases_removed_by_you">
        <item quantity="one">You removed %1$s as an address for this room.</item>
        <item quantity="other">You removed %1$s as addresses for this room.</item>
    </plurals>

    <string name="notice_room_aliases_added_and_removed">%1$s added %2$s and removed %3$s as addresses for this room.</string>
    <string name="notice_room_aliases_added_and_removed_by_you">You added %1$s and removed %2$s as addresses for this room.</string>

    <string name="notice_room_canonical_alias_set">"%1$s set the main address for this room to %2$s."</string>
    <string name="notice_room_canonical_alias_set_by_you">"You set the main address for this room to %1$s."</string>
    <string name="notice_room_canonical_alias_unset">"%1$s removed the main address for this room."</string>
    <string name="notice_room_canonical_alias_unset_by_you">"You removed the main address for this room."</string>

    <plurals name="notice_room_canonical_alias_alternative_added">
        <item quantity="one">%1$s added the alternative address %2$s for this room.</item>
        <item quantity="other">%1$s added the alternative addresses %2$s for this room.</item>
    </plurals>

    <plurals name="notice_room_canonical_alias_alternative_added_by_you">
        <item quantity="one">You added the alternative address %1$s for this room.</item>
        <item quantity="other">You added the alternative addresses %1$s for this room.</item>
    </plurals>

    <plurals name="notice_room_canonical_alias_alternative_removed">
        <item quantity="one">%1$s removed the alternative address %2$s for this room.</item>
        <item quantity="other">%1$s removed the alternative addresses %2$s for this room.</item>
    </plurals>

    <plurals name="notice_room_canonical_alias_alternative_removed_by_you">
        <item quantity="one">You removed the alternative address %1$s for this room.</item>
        <item quantity="other">You removed the alternative addresses %1$s for this room.</item>
    </plurals>

    <string name="notice_room_canonical_alias_alternative_changed">%1$s changed the alternative addresses for this room.</string>
    <string name="notice_room_canonical_alias_alternative_changed_by_you">You changed the alternative addresses for this room.</string>
    <string name="notice_room_canonical_alias_main_and_alternative_changed">%1$s changed the main and alternative addresses for this room.</string>
    <string name="notice_room_canonical_alias_main_and_alternative_changed_by_you">You changed the main and alternative addresses for this room.</string>
    <string name="notice_room_canonical_alias_no_change">%1$s changed the addresses for this room.</string>
    <string name="notice_room_canonical_alias_no_change_by_you">You changed the addresses for this room.</string>

    <string name="notice_room_guest_access_can_join">"%1$s has allowed guests to join the room."</string>
    <string name="notice_room_guest_access_can_join_by_you">"You have allowed guests to join the room."</string>
    <string name="notice_direct_room_guest_access_can_join">"%1$s has allowed guests to join here."</string>
    <string name="notice_direct_room_guest_access_can_join_by_you">"You have allowed guests to join here."</string>
    <string name="notice_room_guest_access_forbidden">"%1$s has prevented guests from joining the room."</string>
    <string name="notice_room_guest_access_forbidden_by_you">"You have prevented guests from joining the room."</string>
    <string name="notice_direct_room_guest_access_forbidden">"%1$s has prevented guests from joining the room."</string>
    <string name="notice_direct_room_guest_access_forbidden_by_you">"You have prevented guests from joining the room."</string>

    <string name="notice_end_to_end_ok">%1$s turned on end-to-end encryption.</string>
    <string name="notice_end_to_end_ok_by_you">You turned on end-to-end encryption.</string>
    <string name="notice_end_to_end_unknown_algorithm">%1$s turned on end-to-end encryption (unrecognised algorithm %2$s).</string>
    <string name="notice_end_to_end_unknown_algorithm_by_you">You turned on end-to-end encryption (unrecognised algorithm %1$s).</string>

    <!-- theme -->
    <string name="system_theme">System Default</string>
    <string name="light_theme">Light Theme</string>
    <string name="dark_theme">Dark Theme</string>
    <string name="black_theme">Black Theme</string>

    <!-- permanent notification subtitle -->
    <string name="notification_sync_init">Initializing service</string>
    <string name="notification_sync_in_progress">Synchronising…</string>
    <string name="notification_listening_for_events">Listening for events</string>
    <string name="notification_noisy_notifications">Noisy notifications</string>
    <string name="notification_silent_notifications">Silent notifications</string>

    <!-- titles -->
    <string name="title_activity_home">Messages</string>
    <string name="title_activity_room">Room</string>
    <string name="title_activity_settings">Settings</string>
    <string name="title_activity_member_details">Member Details</string>
    <string name="title_activity_historical">Historical</string>
    <string name="title_activity_bug_report">Bug report</string>
    <string name="title_activity_group_details">Community details</string>
    <string name="title_activity_choose_sticker">Send a sticker</string>
    <string name="title_activity_keys_backup_setup">Key Backup</string>
    <string name="title_activity_keys_backup_restore">Use Key Backup</string>
    <string name="title_activity_verify_device">Verify session</string>

    <!-- Signing out screen -->
    <string name="keys_backup_is_not_finished_please_wait">Keys backup is not finished, please wait…</string>
    <string name="sign_out_bottom_sheet_warning_no_backup">You’ll lose your encrypted messages if you sign out now</string>
    <string name="sign_out_bottom_sheet_warning_backing_up">Key backup in progress. If you sign out now you’ll lose access to your encrypted messages.</string>
    <string name="sign_out_bottom_sheet_warning_backup_not_active">Secure Key Backup should be active on all of your sessions to avoid losing access to your encrypted messages.</string>
    <string name="sign_out_bottom_sheet_dont_want_secure_messages">I don’t want my encrypted messages</string>
    <string name="sign_out_bottom_sheet_backing_up_keys">Backing up keys…</string>
    <string name="keys_backup_activate">Use Key Backup</string>
    <string name="are_you_sure">Are you sure?</string>
    <string name="backup">Back up</string>
    <string name="sign_out_bottom_sheet_will_lose_secure_messages">You’ll lose access to your encrypted messages unless you back up your keys before signing out.</string>
    <string name="dialog_title_third_party_licences">Third party licences</string>

    <!-- splash screen accessibility -->
    <string name="loading">Loading…</string>

    <!-- button names -->
    <string name="ok">OK</string>
    <string name="cancel">Cancel</string>
    <string name="save">Save</string>
    <string name="leave">Leave</string>
    <string name="stay">Stay</string>
    <string name="send">Send</string>
    <string name="resend">Resend</string>
    <string name="redact">Remove</string>
    <string name="quote">Quote</string>
    <string name="download">Download</string>
    <string name="share">Share</string>
    <string name="speak">Speak</string>
    <string name="clear">Clear</string>
    <string name="later">Later</string>
    <string name="forward">Forward</string>
    <string name="permalink">Permalink</string>
    <string name="view_source">View Source</string>
    <string name="view_decrypted_source">View Decrypted Source</string>
    <string name="delete">Delete</string>
    <string name="rename">Rename</string>
    <string name="none">None</string>
    <string name="revoke">Revoke</string>
    <string name="disconnect">Disconnect</string>
    <string name="report_content">Report content</string>
    <string name="active_call">Active call</string>
    <string name="play_video">Play</string>
    <string name="pause_video">Pause</string>
    <string name="dismiss">Dismiss</string>
    <string name="reset">Reset</string>
    <string name="start_chatting">Start Chatting</string>

    <!-- Permissions denied forever -->
    <string name="denied_permission_generic">Some permissions are missing to perform this action, please grant the permissions from the system settings.</string>
    <string name="denied_permission_camera">To perform this action, please grant the Camera permission from the system settings.</string>
    <string name="denied_permission_voice_message">To send voice messages, please grant the Microphone permission.</string>

    <!-- First param will be replace by the value of ongoing_conference_call_voice, and second one by the value of ongoing_conference_call_video -->
    <string name="ongoing_conference_call">Ongoing conference call.\nJoin as %1$s or %2$s</string>
    <string name="ongoing_conference_call_voice">Voice</string>
    <string name="ongoing_conference_call_video">Video</string>
    <string name="cannot_start_call">Cannot start the call, please try later</string>
    <string name="missing_permissions_title">Missing permissions</string>
    <string name="missing_permissions_warning">"Due to missing permissions, some features may be missing…</string>
    <string name="missing_permissions_error">"Due to missing permissions, this action is not possible.</string>
    <string name="missing_permissions_to_start_conf_call">You need permission to invite to start a conference in this room</string>
    <string name="no_permissions_to_start_conf_call">You do not have permission to start a conference call in this room</string>
    <string name="no_permissions_to_start_conf_call_in_direct_room">You do not have permission to start a conference call</string>
    <string name="no_permissions_to_start_webrtc_call">You do not have permission to start a call in this room</string>
    <string name="no_permissions_to_start_webrtc_call_in_direct_room">You do not have permission to start a call</string>
    <string name="conference_call_in_progress">A conference is already in progress!</string>
    <string name="video_meeting">Start video meeting</string>
    <string name="audio_meeting">Start audio meeting</string>
    <string name="audio_video_meeting_description">Meetings use Jitsi security and permission policies. All people currently in the room will see an invite to join while your meeting is happening.</string>
    <string name="missing_permissions_title_to_start_conf_call">Cannot start call</string>
    <string name="cannot_call_yourself">You cannot place a call with yourself</string>
    <string name="cannot_call_yourself_with_invite">You cannot place a call with yourself, wait for participants to accept invitation</string>
    <string name="device_information">Session information</string>
    <string name="failed_to_add_widget">Failed to add widget</string>
    <string name="failed_to_remove_widget">Failed to remove widget</string>
    <string name="room_no_conference_call_in_encrypted_rooms">Conference calls are not supported in encrypted rooms</string>
    <string name="call_anyway">Call Anyway</string>
    <string name="send_anyway">Send Anyway</string>
    <string name="or">or</string>
    <string name="invite">Invite</string>
    <string name="offline">Offline</string>
    <string name="accept">Accept</string>
    <string name="skip">Skip</string>
    <string name="done">Done</string>
    <string name="abort">Abort</string>
    <string name="ignore">Ignore</string>
    <string name="review">Review</string>
    <string name="decline">Decline</string>

    <string name="call_notification_answer">Accept</string>
    <string name="call_notification_reject">Decline</string>
    <string name="call_notification_hangup">Hang Up</string>

    <!-- actions -->
    <string name="action_exit">Exit</string>
    <string name="actions">Actions</string>
    <string name="action_sign_out">Sign out</string>
    <string name="action_sign_out_confirmation_simple">Are you sure you want to sign out?</string>
    <string name="action_voice_call">Voice Call</string>
    <string name="action_video_call">Video Call</string>
    <string name="action_global_search">Global search</string>
    <string name="action_mark_all_as_read">Mark all as read</string>
    <string name="action_historical">Historical</string>
    <string name="action_quick_reply">Quick reply</string>
    <string name="action_mark_room_read">Mark as read</string>
    <string name="action_open">Open</string>
    <string name="action_close">Close</string>
    <string name="action_copy">Copy</string>
    <string name="action_add">Add</string>
    <string name="action_switch">Switch</string>
    <string name="action_unpublish">Unpublish</string>
    <string name="copied_to_clipboard">Copied to clipboard</string>
    <string name="disable">Disable</string>
    <string name="action_return">Return</string>

    <!-- dialog titles -->
    <string name="dialog_title_confirmation">Confirmation</string>
    <string name="dialog_title_warning">Warning</string>
    <string name="dialog_title_error">Error</string>
    <string name="dialog_title_success">Success</string>

    <string name="dialog_edit_hint">New value</string>

    <!-- Bottom navigation buttons -->
    <string name="bottom_action_home">Home</string>
    <string name="bottom_action_notification">Notifications</string>
    <string name="bottom_action_favourites">Favourites</string>
    <string name="bottom_action_people">People</string>
    <string name="bottom_action_rooms">Rooms</string>
    <string name="bottom_action_groups">Communities</string>

    <!-- Home screen -->
    <string name="home_filter_placeholder_home">Filter room names</string>
    <string name="home_filter_placeholder_favorites">Filter favourites</string>
    <string name="home_filter_placeholder_people">Filter people</string>
    <string name="home_filter_placeholder_rooms">Filter room names</string>
    <string name="home_filter_placeholder_groups">Filter community names</string>

    <!-- Home fragment -->
    <string name="invitations_header">Invites</string>
    <string name="low_priority_header">Low priority</string>
    <string name="system_alerts_header">"System Alerts"</string>
    <string name="suggested_header">Suggested Rooms</string>

    <!-- People fragment -->
    <string name="direct_chats_header">Conversations</string>
    <string name="local_address_book_header">Local address book</string>
    <string name="user_directory_header">User directory</string>
    <string name="matrix_only_filter">Matrix contacts only</string>
    <string name="no_conversation_placeholder">No conversations</string>
    <!-- Note to translators: the translation MUST contain the string "${app_name}", which will be replaced by the application name -->
    <string name="template_no_contact_access_placeholder">You didn’t allow ${app_name} to access your local contacts</string>
    <string name="no_result_placeholder">No results</string>
    <string name="no_more_results">No more results</string>
    <string name="people_no_identity_server">No identity server configured.</string>

    <!-- Rooms fragment -->
    <string name="rooms_header">Rooms</string>
    <string name="rooms_directory_header">Room directory</string>
    <string name="no_room_placeholder">No rooms</string>
    <string name="no_public_room_placeholder">No public rooms available</string>
    <plurals name="public_room_nb_users">
        <item quantity="one">%d user</item>
        <item quantity="other">%d users</item>
    </plurals>

    <string name="settings_category_room_directory">Room directory</string>
    <string name="settings_room_directory_show_all_rooms">Show rooms with explicit content</string>
    <string name="settings_room_directory_show_all_rooms_summary">Show all rooms in the room directory, including rooms with explicit content.</string>

    <!-- Groups fragment -->
    <string name="groups_invite_header">Invite</string>
    <string name="groups_header">Communities</string>
    <string name="no_group_placeholder">No groups</string>

    <string name="spaces_invited_header">Invites</string>
    <string name="spaces_header">Spaces</string>

    <string name="send_bug_report_include_logs">Send logs</string>
    <string name="send_bug_report_include_crash_logs">Send crash logs</string>
    <string name="send_bug_report_include_key_share_history">Send key share requests history</string>
    <string name="send_bug_report_include_screenshot">Send screenshot</string>
    <string name="send_bug_report">Report bug</string>
    <string name="send_bug_report_description">Please describe the bug. What did you do? What did you expect to happen? What actually happened?</string>
    <string name="send_bug_report_description_in_english">If possible, please write the description in English.</string>
    <string name="send_bug_report_placeholder">Describe your problem here</string>
    <string name="send_bug_report_logs_description">In order to diagnose problems, logs from this client will be sent with this bug report. This bug report, including the logs and the screenshot, will not be publicly visible. If you would prefer to only send the text above, please untick:</string>
    <string name="send_bug_report_alert_message">You seem to be shaking the phone in frustration. Would you like to open the bug report screen?</string>
    <string name="send_bug_report_app_crashed">The application has crashed last time. Would you like to open the crash report screen?</string>
    <string name="send_bug_report_rage_shake">Rage shake to report bug</string>

    <string name="send_bug_report_sent">The bug report has been successfully sent</string>
    <string name="send_bug_report_failed">The bug report failed to be sent (%s)</string>
    <string name="send_bug_report_progress">Progress (%s%%)</string>

    <string name="send_files_in">Send into</string>
    <string name="read_receipt">Read</string>

    <string name="join_room">Join Room</string>
    <string name="username">Username</string>
    <string name="create_account">Create Account</string>
    <string name="login">Log in</string>
    <string name="logout">Sign out</string>
    <string name="hs_url">Homeserver URL</string>
    <string name="hs_client_url">Homeserver API URL</string>
    <string name="identity_url">Identity server URL</string>
    <string name="search">Search</string>

    <string name="start_new_chat">Start New Chat</string>
    <string name="start_voice_call">Start Voice Call</string>
    <string name="start_video_call">Start Video Call</string>

    <string name="option_send_voice">Send voice</string>

    <string name="start_new_chat_prompt_msg">Are you sure that you want to start a new chat with %s?</string>
    <string name="start_voice_call_prompt_msg">Are you sure that you want to start a voice call?</string>
    <string name="start_video_call_prompt_msg">Are you sure that you want to start a video call?</string>
    <string name="call_failed_no_ice_title">Call failed due to misconfigured server</string>
    <string name="call_failed_no_ice_description">Please ask the administrator of your homeserver (%1$s) to configure a TURN server in order for calls to work reliably.\n\nAlternatively, you can try to use the public server at %2$s, but this will not be as reliable, and it will share your IP address with that server. You can also manage this in Settings."</string>
    <string name="call_failed_no_ice_use_alt">Try using %s</string>
    <string name="call_failed_dont_ask_again">Do not ask me again</string>

    <!-- Note to translators: the translation MUST contain the string "${app_name}", which will be replaced by the application name -->
    <string name="template_call_failed_no_connection">${app_name} Call Failed</string>
    <string name="call_failed_no_connection_description">Failed to establish real time connection.\nPlease ask the administrator of your homeserver to configure a TURN server in order for calls to work reliably.</string>

    <string name="call_select_sound_device">Select Sound Device</string>
    <string name="sound_device_phone">Phone</string>
    <string name="sound_device_speaker">Speaker</string>
    <string name="sound_device_headset">Headset</string>
    <string name="sound_device_wireless_headset">Wireless Headset</string>
    <string name="call_switch_camera">Switch Camera</string>
    <string name="call_camera_front">Front</string>
    <string name="call_camera_back">Back</string>
    <string name="call_format_turn_hd_off">Turn HD off</string>
    <string name="call_format_turn_hd_on">Turn HD on</string>

    <string name="option_send_files">Send files</string>
    <string name="option_send_sticker">Send sticker</string>
    <string name="option_take_photo_video">Take photo or video</string>
    <string name="option_take_photo">Take photo</string>
    <string name="option_take_video">Take video</string>
    <string name="option_always_ask">Always ask</string>

    <string name="use_as_default_and_do_not_ask_again">Use as default and do not ask again</string>

    <!-- No sticker application dialog -->
    <string name="no_sticker_application_dialog_content">You don’t currently have any stickerpacks enabled.\n\nAdd some now?</string>

    <!-- External application -->
    <string name="go_on_with">go on with…</string>
    <string name="error_no_external_application_found">Sorry, no external application has been found to complete this action.</string>

    <!-- Authentication -->
    <string name="auth_login">Log in</string>
    <string name="auth_login_sso">Sign in with single sign-on</string>
    <string name="auth_register">Create Account</string>
    <string name="auth_submit">Submit</string>
    <string name="auth_skip">Skip</string>
    <string name="auth_send_reset_email">Send Reset Email</string>
    <string name="auth_return_to_login">Return to login screen</string>
    <string name="auth_user_id_placeholder">Email or user name</string>
    <string name="auth_password_placeholder">Password</string>
    <string name="auth_new_password_placeholder">New password</string>
    <string name="auth_user_name_placeholder">User name</string>
    <string name="auth_add_email_message_2">"Set an email for account recovery, and later to be optionally discoverable by people who know you."</string>
    <string name="auth_add_phone_message_2">"Set a phone, and later to be optionally discoverable by people who know you."</string>
    <string name="auth_add_email_phone_message_2">"Set an email for account recovery. Use later email or phone to be optionally discoverable by people who know you."</string>
    <string name="auth_add_email_and_phone_message_2">"Set an email for account recovery. Use later email or phone to be optionally discoverable by people who know you."</string>
    <string name="auth_email_placeholder">Email address</string>
    <string name="auth_opt_email_placeholder">Email address (optional)</string>
    <string name="auth_phone_number_placeholder">Phone number</string>
    <string name="auth_opt_phone_number_placeholder">Phone number (optional)</string>
    <string name="auth_repeat_password_placeholder">Repeat password</string>
    <string name="auth_repeat_new_password_placeholder">Confirm your new password</string>
    <string name="auth_invalid_login_param">Incorrect username and/or password</string>
    <string name="auth_invalid_user_name">User names may only contain letters, numbers, dots, hyphens and underscores</string>
    <string name="auth_invalid_password">Password too short (min 6)</string>
    <string name="auth_missing_password">Missing password</string>
    <string name="auth_invalid_email">"This doesn’t look like a valid email address"</string>
    <string name="auth_invalid_phone">"This doesn’t look like a valid phone number"</string>
    <string name="auth_email_already_defined">This email address is already defined.</string>
    <string name="auth_msisdn_already_defined">This phone number is already defined.</string>
    <string name="auth_missing_email">Missing email address</string>
    <string name="auth_missing_phone">Missing phone number</string>
    <string name="auth_missing_email_or_phone">Missing email address or phone number</string>
    <string name="auth_invalid_token">Invalid token</string>
    <string name="auth_password_dont_match">Passwords don’t match</string>
    <string name="auth_forgot_password">Forgot password?</string>
    <string name="auth_use_server_options">Use custom server options (advanced)</string>
    <string name="auth_email_validation_message">Please check your email to continue registration</string>
    <string name="auth_threepid_warning_message">Registration with email and phone number at once is not supported yet until the api exists. Only the phone number will be taken into account.\n\nYou may add your email to your profile in settings.</string>
    <string name="auth_recaptcha_message">This homeserver would like to make sure you are not a robot</string>
    <string name="auth_username_in_use">Username in use</string>
    <string name="auth_home_server">Homeserver:</string>
    <string name="auth_identity_server">Identity server:</string>
    <string name="auth_reset_password_next_step_button">I have verified my email address</string>
    <string name="auth_reset_password_message">To reset your password, enter the email address linked to your account:</string>
    <string name="auth_reset_password_missing_email">The email address linked to your account must be entered.</string>
    <string name="auth_reset_password_missing_password">A new password must be entered.</string>
    <string name="auth_reset_password_email_validation_message">An email has been sent to %s. Once you’ve followed the link it contains, click below.</string>
    <string name="auth_reset_password_error_unauthorized">Failed to verify email address: make sure you clicked the link in the email</string>
    <string name="auth_reset_password_success_message">Your password has been reset.\n\nYou have been logged out of all sessions and will no longer receive push notifications. To re-enable notifications, re-log in on each device.</string>
    <string name="auth_accept_policies">"Please review and accept the policies of this homeserver:"</string>

    <!-- Login Screen -->
    <string name="login_error_must_start_http">URL must start with http[s]://</string>
    <string name="login_error_network_error">Unable to login: Network error</string>
    <string name="login_error_unable_login">Unable to login</string>
    <string name="login_error_registration_network_error">Unable to register: Network error</string>
    <string name="login_error_unable_register">Unable to register</string>
    <string name="login_error_unable_register_mail_ownership">Unable to register : email ownership failure</string>
    <string name="login_error_invalid_home_server">Please enter a valid URL</string>
    <string name="login_error_unknown_host">This URL is not reachable, please check it</string>
    <string name="login_error_no_homeserver_found">This is not a valid Matrix server address</string>
    <string name="login_error_homeserver_not_found">Cannot reach a homeserver at this URL, please check it</string>
    <string name="login_error_ssl_peer_unverified">"SSL Error: the peer's identity has not been verified."</string>
    <string name="login_error_ssl_other">"SSL Error."</string>
    <string name="login_error_ssl_handshake">Your device is using an outdated TLS security protocol, vulnerable to attack, for your security you will not be able to connect</string>

    <string name="login_error_forbidden">Invalid username/password</string>
    <string name="error_unauthorized">Unauthorized, missing valid authentication credentials</string>
    <string name="login_error_unknown_token">The access token specified was not recognised</string>
    <string name="login_error_bad_json">Malformed JSON</string>
    <string name="login_error_not_json">Did not contain valid JSON</string>
    <string name="login_error_limit_exceeded">Too many requests have been sent</string>
    <string name="login_error_user_in_use">This user name is already used</string>
    <string name="login_error_login_email_not_yet">The email link which has not been clicked yet</string>

    <!-- request again e2e key -->
    <string name="e2e_re_request_encryption_key">Re-request encryption keys from your other sessions.</string>

    <string name="e2e_re_request_encryption_key_sent">Key request sent.</string>

    <string name="e2e_re_request_encryption_key_dialog_title">Request sent</string>
    <!-- Note to translators: the translation MUST contain the string "${app_name}", which will be replaced by the application name -->
    <string name="template_e2e_re_request_encryption_key_dialog_content">Please launch ${app_name} on another device that can decrypt the message so it can send the keys to this session.</string>

    <!-- read receipts list Screen -->
    <string name="read_receipts_list">Read Receipts List</string>

    <!-- flairs list Screen -->
    <string name="groups_list">Groups List</string>

    <!-- Mels -->
    <plurals name="membership_changes">
        <item quantity="one">%d membership change</item>
        <item quantity="other">%d membership changes</item>
    </plurals>

    <!-- accounts list Screen -->

    <!-- image size selection -->
    <string name="compression_options">Send as </string>
    <string name="compression_opt_list_original">Original</string>
    <string name="compression_opt_list_large">Large</string>
    <string name="compression_opt_list_medium">Medium</string>
    <string name="compression_opt_list_small">Small</string>

    <!-- media upload / download messages -->
    <string name="attachment_cancel_download">"Cancel the download?</string>
    <string name="attachment_cancel_upload">Cancel the upload?</string>
    <string name="attachment_remaining_time_seconds">%d s</string>
    <string name="attachment_remaining_time_minutes">%1$dm %2$ds</string>

    <!-- room creation dialog Screen -->
    <string name="yesterday">Yesterday</string>
    <string name="today">Today</string>

    <!-- room info dialog Screen -->
    <string name="room_info_room_name">Room name</string>
    <string name="room_info_room_topic">Room topic</string>

    <!-- Call settings screen -->
    <string name="settings_call_category">Calls</string>
    <string name="settings_call_show_confirmation_dialog_title">Prevent accidental call</string>
    <string name="settings_call_show_confirmation_dialog_summary">Ask for confirmation before starting a call</string>
    <!-- Note to translators: the translation MUST contain the string "${app_name}", which will be replaced by the application name -->
    <string name="template_settings_call_ringtone_use_app_ringtone">Use default ${app_name} ringtone for incoming calls</string>
    <string name="settings_call_ringtone_use_default_stun">Allow fallback call assist server</string>
    <string name="settings_call_ringtone_use_default_stun_sum">Will use "%s" as assist when your homeserver does not offer one (your IP address will be shared during a call)</string>
    <string name="settings_call_ringtone_title">Incoming call ringtone</string>
    <string name="settings_call_ringtone_dialog_title">Select ringtone for calls:</string>

    <!-- call string -->
    <string name="call">Call</string>
    <string name="call_connected">Call connected</string>
    <string name="call_connecting">Call connecting…</string>
    <string name="call_ringing">Call ringing…</string>
    <string name="call_ended">Call ended</string>
    <plurals name="missed_audio_call">
        <item quantity="one">Missed audio call</item>
        <item quantity="other">%d missed audio calls</item>
    </plurals>
    <plurals name="missed_video_call">
        <item quantity="one">Missed video call</item>
        <item quantity="other">%d missed video calls</item>
    </plurals>
    <string name="call_ring">Calling…</string>
    <string name="incoming_call">Incoming Call</string>
    <string name="incoming_video_call">Incoming Video Call</string>
    <string name="incoming_voice_call">Incoming Voice Call</string>
    <string name="call_in_progress">Call In Progress…</string>
    <string name="video_call_in_progress">Video Call In Progress…</string>
    <string name="video_call_with_participant">Video call with %s</string>
    <string name="audio_call_with_participant">Audio call with %s</string>
    <string name="active_call_with_duration">Active Call (%s)</string>
    <string name="return_to_call">Return to call</string>
    <string name="call_resume_action">Resume</string>
    <string name="call_hold_action">Hold</string>
    <string name="call_held_by_user">%s held the call</string>
    <string name="call_held_by_you">You held the call</string>

    <string name="call_error_user_not_responding">The remote side failed to pick up.</string>
    <string name="call_error_ice_failed">Media Connection Failed</string>
    <string name="call_error_camera_init_failed">Cannot initialize the camera</string>
    <string name="call_error_answered_elsewhere">call answered elsewhere</string>

    <string name="call_remove_jitsi_widget_progress">Ending call…</string>

    <!-- medias picker string -->
    <string name="media_picker_both_capture_title">Take a picture or a video"</string>
    <string name="media_picker_cannot_record_video">Cannot record video"</string>

    <!-- permissions Android M -->
    <string name="permissions_rationale_popup_title">Information</string>
    <!-- Note to translators: the translation MUST contain the string "${app_name}", which will be replaced by the application name -->
    <string name="template_permissions_rationale_msg_storage">${app_name} needs permission to access your photo and video library to send and save attachments.\n\nPlease allow access on the next pop-up to be able to send files from your phone.</string>
    <!-- Note to translators: the translation MUST contain the string "${app_name}", which will be replaced by the application name -->
    <string name="template_permissions_rationale_msg_camera">${app_name} needs permission to access your camera to take pictures and video calls.</string>
    <string name="permissions_rationale_msg_camera_explanation">\n\nPlease allow access on the next pop-up to be able to make the call.</string>
    <!-- Note to translators: the translation MUST contain the string "${app_name}", which will be replaced by the application name -->
    <string name="template_permissions_rationale_msg_record_audio">${app_name} needs permission to access your microphone to perform audio calls.</string>
    <string name="permissions_rationale_msg_record_audio_explanation">\n\nPlease allow access on the next pop-up to be able to make the call.</string>
    <!-- Note to translators: the translation MUST contain the string "${app_name}", which will be replaced by the application name -->
    <string name="template_permissions_rationale_msg_camera_and_audio">${app_name} needs permission to access your camera and your microphone to perform video calls.\n\nPlease allow access on the next pop-ups to be able to make the call.</string>
    <!-- Note to translators: the translation MUST contain the string "${app_name}", which will be replaced by the application name -->
    <string name="template_permissions_rationale_msg_contacts">${app_name} can check your address book to find other Matrix users based on their email and phone numbers. If you agree to share your address book for this purpose, please allow access on the next pop-up.</string>
    <!-- Note to translators: the translation MUST contain the string "${app_name}", which will be replaced by the application name -->
    <string name="template_permissions_msg_contacts_warning_other_androids">${app_name} can check your address book to find other Matrix users based on their email and phone numbers.\n\nDo you agree to share your address book for this purpose?</string>

    <string name="permissions_action_not_performed_missing_permissions">Sorry. Action not performed, due to missing permissions</string>
    <string name="permissions_denied_qr_code">To scan a QR code, you need to allow camera access.</string>
    <string name="permissions_denied_add_contact">Allow permission to access your contacts.</string>

    <!-- medias slider string -->
    <string name="media_slider_saved">Saved</string>
    <string name="media_slider_saved_message">Save to downloads?</string>
    <string name="yes">YES</string>
    <string name="no">NO</string>
    <string name="_continue">Continue</string>
    <string name="continue_anyway">Continue Anyway</string>

    <!-- Actions -->
    <string name="remove">Remove</string>
    <string name="join">Join</string>
    <string name="preview">Preview</string>
    <string name="reject">Reject</string>

    <!-- Room -->
    <string name="list_members">List members</string>
    <string name="open_chat_header">Open header</string>
    <string name="room_sync_in_progress">Syncing…</string>
    <string name="room_jump_to_first_unread">Jump to unread</string>

    <!-- Room Preview -->
    <string name="room_preview_invitation_format">You have been invited to join this room by %s</string>
    <string name="room_preview_unlinked_email_warning">This invitation was sent to %s, which is not associated with this account.\nYou may wish to login with a different account, or add this email to your account.</string>
    <string name="room_preview_try_join_an_unknown_room">You are trying to access %s. Would you like to join in order to participate in the discussion?</string>
    <string name="room_preview_try_join_an_unknown_room_default">a room</string>
    <string name="room_preview_room_interactions_disabled">This is a preview of this room. Room interactions have been disabled.</string>
    <string name="invite_no_identity_server_error">Add an identity server in your settings to perform this action.</string>
    <!-- Chat creation -->
    <string name="room_creation_title">New Chat</string>
    <string name="room_creation_add_member">Add member</string>
    <plurals name="room_header_active_members_count">
        <item quantity="one">%d active members</item>
        <item quantity="other">%d active members</item>
    </plurals>
    <plurals name="room_title_members">
        <item quantity="one">%d member</item>
        <item quantity="other">%d members</item>
    </plurals>
    <string name="room_title_one_member">1 member</string>

    <!--  Time -->
    <plurals name="format_time_s">
        <item quantity="one">%ds</item>
        <item quantity="other">%ds</item>
    </plurals>
    <plurals name="format_time_m">
        <item quantity="one">%dm</item>
        <item quantity="other">%dm</item>
    </plurals>
    <plurals name="format_time_h">
        <item quantity="one">%dh</item>
        <item quantity="other">%dh</item>
    </plurals>
    <plurals name="format_time_d">
        <item quantity="one">%dd</item>
        <item quantity="other">%dd</item>
    </plurals>

    <!--  Chat participants -->
    <string name="room_participants_leave_prompt_title">Leave room</string>
    <string name="room_participants_leave_prompt_msg">Are you sure you want to leave the room?</string>
    <string name="room_participants_leave_private_warning">This room is not public. You will not be able to rejoin without an invite.</string>
    <string name="room_participants_remove_prompt_msg">Are you sure you want to remove %s from this chat?</string>
    <string name="room_participants_create">Create</string>

    <string name="room_participants_online">Online</string>
    <string name="room_participants_offline">Offline</string>
    <string name="room_participants_idle">Idle</string>
    <!--The variable is one of "Online", "Offline" or "Idle" states above.-->
    <string name="room_participants_now">%1$s now</string>
    <!--
    The first variable is one of "Online", "Offline" or "Idle" states (with or without " now" part).
    The second variable is the formatted datetime (5s, 5m, 5h, 5d) from format_time_s/m/h/d strings.
    -->
    <string name="room_participants_ago">%1$s %2$s ago</string>

    <string name="room_participants_header_admin_tools">ADMIN TOOLS</string>
    <string name="room_participants_header_call">CALL</string>
    <string name="room_participants_header_direct_chats">Direct Messages</string>
    <string name="room_participants_header_devices">SESSIONS</string>

    <string name="room_participants_action_invite">Invite</string>
    <string name="room_participants_action_cancel_invite">Cancel invite</string>
    <string name="room_participants_action_leave">Leave this room</string>
    <string name="room_participants_action_remove">Remove from this room</string>
    <string name="room_participants_action_ban">Ban</string>
    <string name="room_participants_action_unban">Unban</string>
    <string name="room_participants_action_kick">Kick</string>
    <string name="room_participants_action_set_default_power_level">Reset to normal user</string>
    <string name="room_participants_action_set_moderator">Make moderator</string>
    <string name="room_participants_action_set_admin">Make admin</string>
    <string name="room_participants_invite_search_another_user">User ID, Name or email</string>
    <string name="room_participants_action_mention">Mention</string>
    <string name="room_participants_action_devices_list">Show Session List</string>
    <string name="room_participants_power_level_prompt">You will not be able to undo this change as you are promoting the user to have the same power level as yourself.\nAre you sure?</string>

    <string name="room_participants_power_level_demote_warning_title">Demote yourself?</string>
    <string name="room_participants_power_level_demote_warning_prompt">"You will not be able to undo this change as you are demoting yourself, if you are the last privileged user in the room it will be impossible to regain privileges."</string>
    <string name="room_participants_power_level_demote">Demote</string>


    <string name="room_participants_action_ignore_title">Ignore user</string>
    <string name="room_participants_action_ignore_prompt_msg">Ignoring this user will remove their messages from rooms you share.\n\nYou can reverse this action at any time in the general settings.</string>
    <string name="room_participants_action_ignore">Ignore</string>

    <string name="room_participants_action_unignore_title">Unignore user</string>
    <string name="room_participants_action_unignore_prompt_msg">Unignoring this user will show all messages from them again.</string>
    <string name="room_participants_action_unignore">Unignore</string>

    <string name="room_participants_action_cancel_invite_title">Cancel invite</string>
    <string name="room_participants_action_cancel_invite_prompt_msg">Are you sure you want to cancel the invite for this user?</string>
    <string name="room_participants_kick_title">Kick user</string>
    <string name="room_participants_kick_reason">Reason to kick</string>
    <string name="room_participants_kick_prompt_msg">kicking user will remove them from this room.\n\nTo prevent them from joining again, you should ban them instead.</string>
    <string name="room_participants_ban_title">Ban user</string>
    <string name="room_participants_ban_reason">Reason to ban</string>
    <string name="room_participants_unban_title">Unban user</string>
    <string name="room_participants_ban_prompt_msg">Banning user will kick them from this room and prevent them from joining again.</string>
    <string name="room_participants_unban_prompt_msg">Unbanning user will allow them to join the room again.</string>

    <string name="reason_hint">Reason</string>

    <!--
    The variable can be a single name or a string of names
    ("Alice, "+"Bob, "+"Charlie and David" > "Alice, Bob, Charlie and David)
    -->
    <string name="room_participants_invite_prompt_msg">"Are you sure you want to invite %s to this chat?"</string>
    <!-- The building block of the first part of the string of names ("Alice, "/"Bob, ") -->
    <string name="room_participants_invite_join_names">"%1$s, "</string>
    <!-- The second part of the string of names ("Charlie and David") -->
    <string name="room_participants_invite_join_names_and">%1$s and %2$s</string>
    <!-- First variable is the first part, and second is the second part -->
    <string name="room_participants_invite_join_names_combined">%1$s %2$s</string>

    <!-- invitation -->
    <string name="people_search_invite_by_id"><u>Invite by ID</u></string>
    <string name="people_search_local_contacts">LOCAL CONTACTS (%d)</string>
    <string name="people_search_user_directory">USER DIRECTORY (%s)</string>
    <string name="people_search_filter_text">Matrix users only</string>

    <string name="people_search_invite_by_id_dialog_title">Invite user by ID</string>
    <string name="people_search_invite_by_id_dialog_description">Please enter one or more email address or Matrix ID</string>
    <string name="people_search_invite_by_id_dialog_hint">Email or Matrix ID</string>

    <!--  Chat -->
    <string name="room_menu_search">Search</string>
    <string name="room_one_user_is_typing">%s is typing…</string>
    <string name="room_two_users_are_typing">%1$s &#038; %2$s are typing…</string>
    <string name="room_many_users_are_typing">%1$s &#038; %2$s &#038; others are typing…</string>
    <string name="room_message_placeholder_encrypted">Send an encrypted message…</string>
    <string name="room_message_placeholder_not_encrypted">Send a message (unencrypted)…</string>
    <string name="room_message_placeholder_reply_to_encrypted">Send an encrypted reply…</string>
    <string name="room_message_placeholder_reply_to_not_encrypted">Send a reply (unencrypted)…</string>
    <string name="room_offline_notification">Connectivity to the server has been lost.</string>
    <string name="room_unsent_messages_notification">Messages not sent. %1$s or %2$s now?</string>
    <string name="room_unknown_devices_messages_notification">Messages not sent due to unknown sessions being present. %1$s or %2$s now?</string>
    <string name="room_prompt_resend">Resend all</string>
    <string name="room_prompt_cancel">Cancel all</string>
    <string name="room_resend_unsent_messages">Resend unsent messages</string>
    <string name="room_delete_unsent_messages">Delete unsent messages</string>
    <string name="room_message_file_not_found">File not found</string>
    <string name="room_do_not_have_permission_to_post">You do not have permission to post to this room.</string>
    <plurals name="room_new_messages_notification">
        <item quantity="one">%d new message</item>
        <item quantity="other">%d new messages</item>
    </plurals>

    <!-- unrecognized SSL certificate -->
    <string name="ssl_trust">Trust</string>
    <string name="ssl_do_not_trust">Do not trust</string>
    <string name="ssl_logout_account">Logout</string>
    <string name="ssl_remain_offline">Ignore</string>
    <string name="ssl_fingerprint_hash">Fingerprint (%s):</string>
    <string name="ssl_could_not_verify">Could not verify identity of remote server.</string>
    <string name="ssl_cert_not_trust">This could mean that someone is maliciously intercepting your traffic, or that your phone does not trust the certificate provided by the remote server.</string>
    <string name="ssl_cert_new_account_expl">If the server administrator has said that this is expected, ensure that the fingerprint below matches the fingerprint provided by them.</string>
    <string name="ssl_unexpected_existing_expl">The certificate has changed from one that was trusted by your phone. This is HIGHLY UNUSUAL. It is recommended that you DO NOT ACCEPT this new certificate.</string>
    <string name="ssl_expected_existing_expl">The certificate has changed from a previously trusted one to one that is not trusted. The server may have renewed its certificate. Contact the server administrator for the expected fingerprint.</string>
    <string name="ssl_only_accept">Only accept the certificate if the server administrator has published a fingerprint that matches the one above.</string>

    <!-- Room Permissions -->
    <string name="room_settings_permissions_title">Room permissions</string>
    <string name="room_settings_permissions_subtitle">View and update the roles required to change various parts of the room.</string>

    <string name="room_permissions_title">"Permissions"</string>
    <string name="room_permissions_notice">"Select the roles required to change various parts of the room"</string>
    <string name="room_permissions_notice_read_only">"You don't have permission to update the roles required to change various parts of the room"</string>

    <string name="room_permissions_default_role">Default role</string>
    <string name="room_permissions_send_messages">Send messages</string>
    <string name="room_permissions_invite_users">Invite users</string>
    <string name="room_permissions_change_settings">Change settings</string>
    <string name="room_permissions_kick_users">Kick users</string>
    <string name="room_permissions_ban_users">Ban users</string>
    <string name="room_permissions_remove_messages_sent_by_others">Remove messages sent by others</string>
    <string name="room_permissions_notify_everyone">Notify everyone</string>
    <string name="room_permissions_modify_widgets">Modify widgets</string>
    <string name="room_permissions_change_room_avatar">Change room avatar</string>
    <string name="room_permissions_change_main_address_for_the_room">Change main address for the room</string>
    <string name="room_permissions_enable_room_encryption">Enable room encryption</string>
    <string name="room_permissions_change_history_visibility">Change history visibility</string>
    <string name="room_permissions_change_room_name">Change room name</string>
    <string name="room_permissions_change_permissions">Change permissions</string>
    <string name="room_permissions_send_m_room_server_acl_events">Send m.room.server_acl events</string>
    <string name="room_permissions_upgrade_the_room">Upgrade the room</string>
    <string name="room_permissions_change_topic">Change topic</string>

    <!-- Room Details -->
    <string name="room_details_title">Room Details</string>
    <string name="room_details_people">People</string>
    <string name="room_details_files">Files</string>
    <string name="room_details_settings">Settings</string>
    <plurals name="room_details_selected">
        <item quantity="one">%d selected</item>
        <item quantity="other">%d selected</item>
    </plurals>
    <string name="malformed_id">Malformed ID. Should be an email address or a Matrix ID like \'@localpart:domain\'</string>
    <string name="room_details_people_invited_group_name">INVITED</string>
    <string name="room_details_people_present_group_name">JOINED</string>

    <!-- Room events -->
    <string name="room_event_action_report_prompt_reason">Reason for reporting this content</string>
    <string name="room_event_action_report_prompt_ignore_user">Do you want to hide all messages from this user?\n\nNote that this action will restart the app and it may take some time.</string>
    <string name="room_event_action_cancel_upload">Cancel Upload</string>
    <string name="room_event_action_cancel_download">Cancel Download</string>

    <!-- Search -->
    <string name="search_hint">Search</string>
    <string name="search_members_hint">Filter room members</string>
    <string name="search_banned_user_hint">Filter banned users</string>
    <string name="search_no_results">No results</string>
    <string name="tab_title_search_rooms">ROOMS</string>
    <string name="tab_title_search_messages">MESSAGES</string>
    <string name="tab_title_search_people">PEOPLE</string>
    <string name="tab_title_search_files">FILES</string>
    <string name="search_is_not_supported_in_e2e_room">Searching in encrypted rooms is not supported yet.</string>

    <!-- Room recents -->
    <string name="room_recents_join">JOIN</string>
    <string name="room_recents_directory">DIRECTORY</string>
    <string name="room_recents_favourites">FAVORITES</string>
    <string name="room_recents_conversations">ROOMS</string>
    <string name="room_recents_low_priority">LOW PRIORITY</string>
    <string name="room_recents_invites">INVITES</string>
    <string name="room_recents_start_chat">Start chat</string>
    <string name="room_recents_create_room">Create room</string>
    <string name="room_recents_join_room">Join room</string>
    <string name="room_recents_join_room_title">Join a room</string>
    <string name="room_recents_join_room_prompt">Type a room id or a room alias</string>

    <!-- Directory -->
    <string name="directory_search_results_title">Browse directory</string>
    <plurals name="directory_search_rooms">
        <item quantity="one">%d room</item>
        <item quantity="other">%d rooms</item>
    </plurals>
    <plurals name="directory_search_rooms_for">
        <item quantity="one">%1$s room found for %2$s</item>
        <item quantity="other">%1$s rooms found for %2$s</item>
    </plurals>
    <string name="directory_searching_title">Searching directory…</string>

    <!-- home room settings -->
    <string name="room_settings_all_messages_noisy">All messages (noisy)</string>
    <string name="room_settings_all_messages">All messages</string>
    <string name="room_settings_mention_only">Mentions only</string>
    <string name="room_settings_mute">Mute</string>
    <string name="room_settings_favourite">Favourite</string>
    <string name="room_settings_de_prioritize">De-prioritize</string>
    <string name="room_settings_direct_chat">Direct Chat</string>
    <string name="room_settings_leave_conversation">Leave Conversation</string>
    <string name="room_settings_forget">Forget</string>
    <string name="room_settings_add_homescreen_shortcut">Add to Home screen</string>

    <!-- home sliding menu -->
    <string name="room_sliding_menu_messages">Messages</string>
    <string name="room_sliding_menu_settings">Settings</string>
    <string name="room_sliding_menu_version">Version</string>
    <string name="room_sliding_menu_version_x">Version %s</string>
    <string name="room_sliding_menu_term_and_conditions">Terms &amp; conditions</string>
    <string name="room_sliding_menu_third_party_notices">Third party notices</string>
    <string name="room_sliding_menu_copyright">Copyright</string>
    <string name="room_sliding_menu_privacy_policy">Privacy policy</string>

    <!-- Vector Settings -->

    <string name="settings_profile_picture">Profile Picture</string>
    <string name="settings_display_name">Display Name</string>
    <string name="settings_email_address">Email</string>
    <string name="settings_add_email_address">Add email address</string>
    <string name="settings_phone_number">Phone</string>
    <string name="settings_phone_number_empty">No phone number has been added to your account</string>
    <string name="settings_add_phone_number">Add phone number</string>
    <string name="settings_app_info_link_title">Application info</string>
    <string name="settings_app_info_link_summary">Show the application info in the system settings.</string>
    <string name="settings_add_3pid_confirm_password_title">Confirm your password</string>
    <!-- Note to translators: the translation MUST contain the string "${app_name}", which will be replaced by the application name -->
    <string name="template_settings_add_3pid_flow_not_supported">You can\'t do this from ${app_name} mobile</string>
    <string name="settings_add_3pid_authentication_needed">Authentication is required</string>

    <string name="settings_emails">Email addresses</string>
    <string name="settings_emails_empty">No email has been added to your account</string>
    <string name="settings_phone_numbers">Phone numbers</string>
    <string name="settings_remove_three_pid_confirmation_content">Remove %s?</string>
    <string name="error_threepid_auth_failed">Ensure that you have clicked on the link in the email we have sent to you.</string>

    <string name="settings_notification_advanced">Advanced Notification Settings</string>
    <string name="settings_notification_by_event">Notification importance by event</string>

    <string name="settings_notification_privacy">Notification privacy</string>
    <string name="settings_notification_troubleshoot">Troubleshoot Notifications</string>
    <string name="settings_troubleshoot_diagnostic">Troubleshooting diagnostics</string>
    <string name="settings_troubleshoot_diagnostic_run_button_title">Run Tests</string>
    <string name="settings_troubleshoot_diagnostic_running_status">Running… (%1$d of %2$d)</string>
    <string name="settings_troubleshoot_diagnostic_success_status">Basic diagnostic is OK. If you still do not receive notifications, please submit a bug report to help us investigate.</string>
    <string name="settings_troubleshoot_diagnostic_failure_status_with_quickfix">One or more tests have failed, try suggested fix(es).</string>
    <string name="settings_troubleshoot_diagnostic_failure_status_no_quickfix">One or more tests have failed, please submit a bug report to help us investigate.</string>

    <string name="settings_troubleshoot_test_system_settings_title">System Settings.</string>
    <string name="settings_troubleshoot_test_system_settings_success">Notifications are enabled in the system settings.</string>
    <string name="settings_troubleshoot_test_system_settings_failed">Notifications are disabled in the system settings.\nPlease check system settings.</string>
    <string name="open_settings">Open Settings</string>

    <string name="settings_troubleshoot_test_account_settings_title">Account Settings.</string>
    <string name="settings_troubleshoot_test_account_settings_success">Notifications are enabled for your account.</string>
    <string name="settings_troubleshoot_test_account_settings_failed">Notifications are disabled for your account.\nPlease check account settings.</string>
    <string name="settings_troubleshoot_test_account_settings_quickfix">Enable</string>

    <string name="settings_troubleshoot_test_device_settings_title">Session Settings.</string>
    <string name="settings_troubleshoot_test_device_settings_success">Notifications are enabled for this session.</string>
    <!-- Note to translators: the translation MUST contain the string "${app_name}", which will be replaced by the application name -->
    <string name="template_settings_troubleshoot_test_device_settings_failed">Notifications are not enabled for this session.\nPlease check the ${app_name} settings.</string>
    <string name="settings_troubleshoot_test_device_settings_quickfix">Enable</string>

    <string name="settings_troubleshoot_test_bing_settings_title">Custom Settings.</string>
    <string name="settings_troubleshoot_test_bing_settings_success_with_warn">Notice that some messages type are set to be silent (will produce a notification with no sound).</string>
    <string name="settings_troubleshoot_test_bing_settings_failed">Some notifications are disabled in your custom settings.</string>
    <string name="settings_troubleshoot_test_bing_settings_failed_to_load_rules">Failed to load custom rules, please retry.</string>
    <string name="settings_troubleshoot_test_bing_settings_quickfix">Check Settings</string>

    <string name="settings_troubleshoot_test_play_services_title">Play Services Check</string>
    <string name="settings_troubleshoot_test_play_services_success">Google Play Services APK is available and up-to-date.</string>
    <!-- Note to translators: the translation MUST contain the string "${app_name}", which will be replaced by the application name -->
    <string name="template_settings_troubleshoot_test_play_services_failed">${app_name} uses Google Play Services to deliver push messages but it doesn’t seem to be configured correctly:\n%1$s</string>
    <string name="settings_troubleshoot_test_play_services_quickfix">Fix Play Services</string>

    <string name="settings_troubleshoot_test_fcm_title">Firebase Token</string>
    <string name="settings_troubleshoot_test_fcm_success">FCM token successfully retrieved:\n%1$s</string>
    <string name="settings_troubleshoot_test_fcm_failed">Failed to retrieved FCM token:\n%1$s</string>
    <!-- Note to translators: the translation MUST contain the string "${app_name}", which will be replaced by the application name -->
    <string name="template_settings_troubleshoot_test_fcm_failed_too_many_registration">[%1$s]\nThis error is out of control of ${app_name} and according to Google, this error indicates that the device has too many apps registered with FCM. The error only occurs in cases where there are extreme numbers of apps, so it should not affect the average user.</string>
    <!-- Note to translators: the translation MUST contain the string "${app_name}", which will be replaced by the application name -->
    <string name="template_settings_troubleshoot_test_fcm_failed_service_not_available">[%1$s]\nThis error is out of control of ${app_name}. It can occur for several reasons. Maybe it will work if you retry later, you can also check that Google Play Service is not restricted in data usage in the system settings, or that your device clock is correct, or it can happen on custom ROM.</string>
    <!-- Note to translators: the translation MUST contain the string "${app_name}", which will be replaced by the application name -->
    <string name="template_settings_troubleshoot_test_fcm_failed_account_missing">[%1$s]\nThis error is out of control of ${app_name}. There is no Google account on the phone. Please open the account manager and add a Google account.</string>
    <string name="settings_troubleshoot_test_fcm_failed_account_missing_quick_fix">Add Account</string>

    <string name="settings_troubleshoot_test_token_registration_title">Token Registration</string>
    <string name="settings_troubleshoot_test_token_registration_success">FCM token successfully registered to homeserver.</string>
    <string name="settings_troubleshoot_test_token_registration_failed">Failed to register FCM token to homeserver:\n%1$s</string>

    <string name="settings_troubleshoot_test_push_loop_title">Test Push</string>
    <string name="settings_troubleshoot_test_push_loop_waiting_for_push">The application is waiting for the PUSH</string>
    <string name="settings_troubleshoot_test_push_loop_success">The application is receiving PUSH</string>
    <string name="settings_troubleshoot_test_push_loop_failed">Failed to receive push. Solution could be to reinstall the application.</string>
    <string name="settings_troubleshoot_test_push_notification_content">You are viewing the notification! Click me!</string>
    <string name="settings_troubleshoot_test_notification_title">Notification Display</string>
    <string name="settings_troubleshoot_test_notification_notice">Please click on the notification. If you do not see the notification, please check the system settings.</string>
    <string name="settings_troubleshoot_test_notification_notification_clicked">The notification has been clicked!</string>

    <string name="settings_troubleshoot_test_foreground_service_started_title">Notifications Service</string>
    <string name="settings_troubleshoot_test_foreground_service_startedt_success">Notifications Service is running.</string>
    <string name="settings_troubleshoot_test_foreground_service_started_failed">Notifications Service is not running.\nTry to restart the application.</string>
    <string name="settings_troubleshoot_test_foreground_service_started_quickfix">Start Service</string>

    <string name="settings_troubleshoot_test_service_restart_title">Notifications Service Auto-Restart</string>
    <string name="settings_troubleshoot_test_service_restart_success">Service was killed and restarted automatically.</string>
    <string name="settings_troubleshoot_test_service_restart_failed">Service failed to restart</string>

    <string name="settings_troubleshoot_test_service_boot_title">Start on boot</string>
    <string name="settings_troubleshoot_test_service_boot_success">Service will start when the device is restarted.</string>
    <!-- Note to translators: the translation MUST contain the string "${app_name}", which will be replaced by the application name -->
    <string name="template_settings_troubleshoot_test_service_boot_failed">The service will not start when the device is restarted, you will not receive notifications until ${app_name} has been opened once.</string>
    <string name="settings_troubleshoot_test_service_boot_quickfix">Enable Start on boot</string>

    <string name="settings_troubleshoot_test_bg_restricted_title">Check background restrictions</string>
    <!-- Note to translators: the translation MUST contain the string "${app_name}", which will be replaced by the application name -->
    <string name="template_settings_troubleshoot_test_bg_restricted_success">Background restrictions are disabled for ${app_name}. This test should be run using mobile data (no WIFI).\n%1$s</string>
    <!-- Note to translators: the translation MUST contain the string "${app_name}", which will be replaced by the application name -->
    <string name="template_settings_troubleshoot_test_bg_restricted_failed">Background restrictions are enabled for ${app_name}.\nWork that the app tries to do will be aggressively restricted while it is in the background, and this could affect notifications.\n%1$s</string>
    <string name="settings_troubleshoot_test_bg_restricted_quickfix">Disable restrictions</string>

    <string name="settings_troubleshoot_test_battery_title">Battery Optimization</string>
    <!-- Note to translators: the translation MUST contain the string "${app_name}", which will be replaced by the application name -->
    <string name="template_settings_troubleshoot_test_battery_success">${app_name} is not affected by Battery Optimization.</string>
    <string name="settings_troubleshoot_test_battery_failed">If a user leaves a device unplugged and stationary for a period of time, with the screen off, the device enters Doze mode. This prevents apps from accessing the network and defers their jobs, syncs, and standard alarms. </string>
    <string name="settings_troubleshoot_test_battery_quickfix">Ignore Optimization</string>

    <string name="settings_notification_privacy_normal">Normal</string>
    <string name="settings_notification_privacy_reduced">Reduced privacy</string>
    <string name="settings_notification_privacy_need_permission">The app needs permission to run in the background</string>
    <string name="settings_notification_privacy_no_background_sync">The apps does <b>not</b> need to connect to the homeserver in the background, it should reduce battery usage</string>
    <string name="settings_notification_privacy_fcm">• Notifications are sent via Firebase Cloud Messaging</string>
    <string name="settings_notification_privacy_metadata">• Notifications only contain meta data</string>
    <string name="settings_notification_privacy_secure_message_content">• Message content of the notification is <b>located securely direct from the Matrix homeserver</b></string>
    <string name="settings_notification_privacy_nosecure_message_content">• Notifications contain <b>meta and message data</b></string>
    <string name="settings_notification_privacy_message_content_not_shown">• Notifications will <b>not show message content</b></string>

    <string name="settings_notification_ringtone">Notification sound</string>
    <string name="settings_enable_all_notif">Enable notifications for this account</string>
    <string name="settings_enable_this_device">Enable notifications for this session</string>
    <string name="settings_turn_screen_on">Turn the screen on for 3 seconds</string>
    <string name="settings_noisy_notifications_preferences">Configure Noisy Notifications</string>
    <string name="settings_call_notifications_preferences">Configure Call Notifications</string>
    <string name="settings_silent_notifications_preferences">Configure Silent Notifications</string>
    <string name="settings_system_preferences_summary">Choose LED color, vibration, sound…</string>


    <string name="settings_containing_my_display_name">Msgs containing my display name</string>
    <string name="settings_containing_my_user_name">Msgs containing my user name</string>
    <string name="settings_messages_in_one_to_one">Msgs in one-to-one chats</string>
    <string name="settings_messages_in_group_chat">Msgs in group chats</string>
    <string name="settings_invited_to_room">When I’m invited to a room</string>
    <string name="settings_call_invitations">Call invitations</string>
    <string name="settings_messages_sent_by_bot">Messages sent by bot</string>

    <string name="settings_background_sync">Background synchronization</string>
    <string name="settings_background_fdroid_sync_mode">Background Sync Mode</string>
    <string name="settings_background_fdroid_sync_mode_battery">Optimized for battery</string>
    <!-- Note to translators: the translation MUST contain the string "${app_name}", which will be replaced by the application name -->
    <string name="template_settings_background_fdroid_sync_mode_battery_description">${app_name} will sync in background in way that preserves the device’s limited resources (battery).\nDepending on your device resource state, the sync may be deferred by the operating system.</string>
    <string name="settings_background_fdroid_sync_mode_real_time">Optimized for real time</string>
    <!-- Note to translators: the translation MUST contain the string "${app_name}", which will be replaced by the application name -->
    <string name="template_settings_background_fdroid_sync_mode_real_time_description">${app_name} will sync in background periodically at precise time (configurable).\nThis will impact radio and battery usage, there will be a permanent notification displayed stating that ${app_name} is listening for events.</string>
    <string name="settings_background_fdroid_sync_mode_disabled">No background sync</string>
    <string name="settings_background_fdroid_sync_mode_disabled_description">You will not be notified of incoming messages when the app is in background.</string>
    <string name="settings_background_sync_update_error">Failed to update settings.</string>


    <string name="settings_start_on_boot">Start on boot</string>
    <string name="settings_enable_background_sync">Enable background sync</string>
    <string name="settings_set_sync_timeout">Sync request timeout</string>
    <string name="settings_set_workmanager_delay">Preferred Sync Interval</string>
    <string name="settings_set_workmanager_delay_summary">%s\nThe sync might be deferred depending on the resources (battery) or state of the device (sleep).</string>
    <string name="settings_set_sync_delay">Delay between each Sync</string>
    <plurals name="seconds">
        <item quantity="one">%d second</item>
        <item quantity="other">%d seconds</item>
    </plurals>

    <string name="settings_version">Version</string>
    <string name="settings_olm_version">olm version</string>
    <string name="settings_app_term_conditions">Terms &amp; conditions</string>
    <string name="settings_third_party_notices">Third party notices</string>
    <string name="settings_copyright">Copyright</string>
    <string name="settings_privacy_policy">Privacy policy</string>
    <string name="settings_keep_media">Keep media</string>
    <string name="settings_clear_cache">Clear cache</string>
    <string name="settings_clear_media_cache">Clear media cache</string>

    <string name="settings_user_settings">User settings</string>
    <string name="settings_notifications">Notifications</string>
    <string name="settings_ignored_users">Ignored users</string>
    <string name="settings_other">Other</string>
    <string name="settings_advanced">Advanced</string>
    <string name="settings_integrations">Integrations</string>
    <string name="settings_integrations_summary">Use an integration manager to manage bots, bridges, widgets and sticker packs.\nIntegration managers receive configuration data, and can modify widgets, send room invites and set power levels on your behalf.</string>
    <string name="settings_cryptography">Cryptography</string>
    <string name="settings_cryptography_manage_keys">Cryptography Keys Management</string>
    <string name="settings_notifications_targets">Notification Targets</string>
    <string name="settings_contact">Local contacts</string>
    <string name="settings_contacts_app_permission">Contacts permission</string>
    <string name="settings_contacts_phonebook_country">Phonebook country</string>
    <string name="settings_home_display">Home display</string>
    <string name="settings_pin_missed_notifications">Pin rooms with missed notifications</string>
    <string name="settings_pin_unread_messages">Pin rooms with unread messages</string>
    <string name="settings_devices_list">Sessions</string>
    <string name="settings_inline_url_preview">Inline URL preview</string>
    <string name="settings_inline_url_preview_summary">Preview links within the chat when your homeserver supports this feature.</string>
    <string name="settings_send_typing_notifs">Send typing notifications</string>
    <string name="settings_send_typing_notifs_summary">Let other users know that you are typing.</string>
    <string name="settings_send_markdown">Markdown formatting</string>
    <string name="settings_send_markdown_summary">Format messages using markdown syntax before they are sent. This allows for advanced formatting such as using asterisks to display italic text.</string>
    <string name="settings_always_show_timestamps">Show timestamps for all messages</string>
    <string name="settings_12_24_timestamps">Show timestamps in 12-hour format</string>
    <string name="settings_show_read_receipts">Show read receipts</string>
    <string name="settings_show_read_receipts_summary">Click on the read receipts for a detailed list.</string>
    <string name="settings_show_room_member_state_events">Show room member state events</string>
    <string name="settings_chat_effects_title">Show chat effects</string>
    <string name="settings_chat_effects_description">Use /confetti command or send a message containing ❄️ or 🎉</string>
    <string name="settings_show_room_member_state_events_summary">Includes invite/join/left/kick/ban events and avatar/display name changes.</string>
    <string name="settings_show_join_leave_messages">Show join and leave events</string>
    <string name="settings_show_join_leave_messages_summary">Invites, kicks, and bans are unaffected.</string>
    <string name="settings_show_avatar_display_name_changes_messages">Show account events</string>
    <string name="settings_show_avatar_display_name_changes_messages_summary">Includes avatar and display name changes.</string>
    <string name="settings_vibrate_on_mention">Vibrate when mentioning a user</string>
    <string name="settings_preview_media_before_sending">Preview media before sending</string>
    <string name="settings_send_message_with_enter">Send message with enter</string>
    <string name="settings_send_message_with_enter_summary">Enter button of the soft keyboard will send message instead of adding a line break</string>
    <string name="settings_show_emoji_keyboard">Show emoji keyboard</string>
    <string name="settings_show_emoji_keyboard_summary">Add a button on message composer to open emoji keyboard</string>

    <string name="settings_secure_backup_section_title">Secure Backup</string>
    <string name="settings_secure_backup_manage">Manage</string>
    <string name="settings_secure_backup_setup">Set up Secure Backup</string>
    <string name="settings_secure_backup_reset">Reset Secure Backup</string>
    <string name="settings_secure_backup_enter_to_setup">Set up on this device</string>
    <string name="settings_secure_backup_section_info">Safeguard against losing access to encrypted messages &amp; data by backing up encryption keys on your server.</string>
    <string name="reset_secure_backup_title">Generate a new Security Key or set a new Security Phrase for your existing backup.</string>
    <string name="reset_secure_backup_warning">This will replace your current Key or Phrase.</string>

    <string name="settings_deactivate_account_section">Deactivate account</string>
    <string name="settings_deactivate_my_account">Deactivate my account</string>
    <string name="settings_discovery_category">Discovery</string>
    <string name="settings_discovery_manage">Manage your discovery settings.</string>
    <string name="startup_notification_privacy_title">Notification Privacy</string>
    <!-- Note to translators: the translation MUST contain the string "${app_name}", which will be replaced by the application name -->
    <string name="template_startup_notification_privacy_message">${app_name} can run in the background to manage your notifications securely and privately. This might affect battery usage.</string>
    <string name="startup_notification_privacy_button_grant">Grant permission</string>
    <string name="startup_notification_privacy_button_other">Choose another option</string>

    <string name="startup_notification_fdroid_battery_optim_title">Background Connection</string>
    <!-- Note to translators: the translation MUST contain the string "${app_name}", which will be replaced by the application name -->
    <string name="template_startup_notification_fdroid_battery_optim_message">${app_name} needs to keep a low impact background connection in order to have reliable notifications.\nOn the next screen you will be prompted to allow ${app_name} to always run in background, please accept.</string>
    <string name="startup_notification_fdroid_battery_optim_button_grant">Grant permission</string>

    <!-- analytics -->
    <string name="settings_analytics">Analytics</string>
    <string name="settings_opt_in_of_analytics">Send analytics data</string>
    <!-- Note to translators: the translation MUST contain the string "${app_name}", which will be replaced by the application name -->
    <string name="template_settings_opt_in_of_analytics_summary">${app_name} collects anonymous analytics to allow us to improve the application.</string>
    <!-- Note to translators: the translation MUST contain the string "${app_name}", which will be replaced by the application name -->
    <string name="template_settings_opt_in_of_analytics_prompt">Please enable analytics to help us improve ${app_name}.</string>
    <string name="settings_opt_in_of_analytics_ok">Yes, I want to help!</string>

    <string name="settings_data_save_mode">Data save mode</string>
    <string name="settings_data_save_mode_summary">Data save mode applies a specific filter so presence updates and typing notifications are filtered out.</string>

    <string name="devices_details_dialog_title">Session information</string>
    <string name="devices_details_id_title">ID</string>
    <string name="devices_details_name_title">Public Name</string>
    <string name="devices_details_device_name">Update Public Name</string>
    <string name="devices_details_last_seen_title">Last seen</string>
    <string name="devices_details_last_seen_format">%1$s @ %2$s</string>
    <string name="devices_delete_dialog_text">This operation requires additional authentication.\nTo continue, please enter your password.</string>
    <string name="devices_delete_dialog_title">Authentication</string>
    <string name="devices_delete_pswd">Password:</string>
    <string name="devices_delete_submit_button_label">Submit</string>

    <string name="settings_logged_in">Logged in as</string>
    <string name="settings_home_server">Homeserver</string>
    <string name="settings_identity_server">Identity server</string>
    <string name="settings_integration_allow">Allow integrations</string>
    <string name="settings_integration_manager">Integration manager</string>

    <string name="disabled_integration_dialog_title">Integrations are disabled</string>
    <string name="disabled_integration_dialog_content">"Enable 'Allow integrations' in Settings to do this."</string>

    <string name="settings_user_interface">User interface</string>
    <string name="settings_interface_language">Language</string>
    <string name="settings_select_language">Choose language</string>

    <string name="account_email_validation_title">Verification Pending</string>
    <string name="account_email_validation_message">Please check your email and click on the link it contains. Once this is done, click continue.</string>
    <string name="account_email_validation_error">Unable to verify email address. Please check your email and click on the link it contains. Once this is done, click continue.</string>
    <string name="account_email_already_used_error">This email address is already in use.</string>
    <string name="account_email_not_found_error">This email address was not found.</string>
    <string name="account_phone_number_already_used_error">This phone number is already in use.</string>
    <string name="account_email_error">An error occurred while verifying your email address.</string>

    <string name="settings_password">Password</string>
    <string name="settings_change_password">Change password</string>
    <string name="settings_old_password">Current password</string>
    <string name="settings_new_password">New password</string>
    <string name="settings_confirm_password">Confirm new password</string>
    <string name="settings_change_password_submit">Update Password</string>
    <string name="settings_fail_to_update_password">Failed to update password</string>
    <string name="settings_fail_to_update_password_invalid_current_password">The password is not valid</string>
    <string name="settings_password_updated">Your password has been updated</string>
    <string name="settings_unignore_user">Show all messages from %s?\n\nNote that this action will restart the app and it may take some time.</string>
    <string name="passwords_do_not_match">Passwords do not match</string>

    <string name="settings_emails_and_phone_numbers_title">Emails and phone numbers</string>
    <string name="settings_emails_and_phone_numbers_summary">Manage emails and phone numbers linked to your Matrix account</string>

    <string name="settings_delete_notification_targets_confirmation">Are you sure you want to remove this notification target?</string>

    <string name="settings_delete_threepid_confirmation">Are you sure you want to remove the %1$s %2$s?</string>

    <string name="settings_select_country">Choose a country</string>

    <string name="settings_phone_number_country_label">Country</string>
    <string name="settings_phone_number_country_error">Please choose a country</string>
    <string name="settings_phone_number_label">Phone number</string>
    <string name="settings_phone_number_error">Invalid phone number for the selected country</string>
    <string name="settings_phone_number_verification">Phone verification</string>
    <string name="settings_phone_number_verification_instruction">"We’ve sent an SMS with an activation code. Please enter this code below."</string>
    <string name="settings_phone_number_verification_error_empty_code">Enter an activation code</string>
    <string name="settings_phone_number_verification_error">Error while validating your phone number</string>
    <string name="settings_phone_number_code">Code</string>
    <string name="account_phone_number_error">An error occurred while verifying your phone number.</string>
    <string name="account_additional_info">Additional info: %s</string>

    <!-- Media settings -->
    <string name="settings_media">Media</string>
    <string name="settings_default_compression">Default compression</string>
    <string name="compression_opt_list_choose">Choose</string>
    <string name="settings_default_media_source">Default media source</string>
    <string name="media_source_choose">Choose</string>
    <string name="settings_play_shutter_sound">Play shutter sound</string>

    <string name="settings_flair">Flair</string>
    <string name="settings_without_flair">You are not currently a member of any communities.</string>

    <!-- medias saving settings -->
    <string name="media_saving_period_3_days">3 days</string>
    <string name="media_saving_period_1_week">1 week</string>
    <string name="media_saving_period_1_month">1 month</string>
    <string name="media_saving_period_forever">Forever</string>

    <!-- Room Settings -->

    <!-- room global settings-->
    <string name="room_settings_room_photo">Room Photo</string>
    <string name="room_settings_room_name">Room Name</string>
    <string name="room_settings_topic">Topic</string>
    <string name="room_settings_room_tag">Room Tag</string>
    <string name="room_settings_tag_pref_dialog_title">Tagged as:</string>

    <!-- Room settings: Room tag -->
    <string name="room_settings_tag_pref_entry_favourite">Favourite</string>
    <string name="room_settings_tag_pref_entry_low_priority">Low priority</string>
    <string name="room_settings_tag_pref_entry_none">None</string>

    <!-- room settings : access and visibility -->
    <string name="room_settings_category_access_visibility_title">Access and visibility</string>
    <string name="room_settings_directory_visibility">List this room in room directory</string>
    <string name="room_settings_room_notifications_title">Notifications</string>
    <string name="room_settings_room_access_rules_pref_title">Room Access</string>
    <string name="room_settings_room_read_history_rules_pref_title">Room History Readability</string>
    <string name="room_settings_room_read_history_rules_pref_dialog_title">Who can read history?</string>
    <string name="room_settings_room_read_history_dialog_subtitle">Changes to who can read history will only apply to future messages in this room. The visibility of existing history will be unchanged.</string>
    <string name="room_settings_room_access_rules_pref_dialog_title">Who can access this room?</string>
    <string name="room_settings_room_access_title">Room access</string>
    <string name="room_settings_guest_access_title">Allow guests to join</string>

    <!-- room settings : alias -->
    <string name="room_settings_alias_title">Room addresses</string>
    <string name="room_settings_alias_subtitle">See and managed addresses of this room, and its visibility in the room directory.</string>
    <string name="space_settings_alias_title">Space addresses</string>
    <string name="space_settings_alias_subtitle">See and managed addresses of this space.</string>

    <string name="room_alias_title">Room Addresses</string>
    <string name="room_alias_published_alias_title">Published Addresses</string>
    <string name="room_alias_published_alias_subtitle">Published addresses can be used by anyone on any server to join your room. To publish an address, it needs to be set as a local address first.</string>
    <string name="room_alias_published_alias_main">This is the main address</string>
    <string name="room_alias_main_address_hint">Main address</string>
    <string name="room_alias_published_other">Other published addresses:</string>
    <string name="room_alias_published_alias_add_manually">Publish a new address manually</string>
    <string name="room_alias_published_alias_add_manually_submit">Publish</string>
    <string name="room_alias_unpublish_confirmation">Unpublish the address \"%1$s\"?</string>
    <string name="room_alias_delete_confirmation">Delete the address \"%1$s\"?</string>
    <!-- Parameter will be the url of the homeserver, ex: matrix.org -->
    <string name="room_alias_publish">Publish this room to the public in %1$s\'s room directory?</string>
    <string name="room_alias_address_empty_can_add">No other published addresses yet, add one below.</string>
    <string name="room_alias_address_empty">No other published addresses yet.</string>
    <string name="room_alias_address_hint">New published address (e.g. #alias:server)</string>

    <string name="room_alias_local_address_title">Local Addresses</string>
    <!-- Parameter will be the url of the homeserver, ex: matrix.org -->
    <string name="room_alias_local_address_subtitle">Set addresses for this room so users can find this room through your homeserver (%1$s)</string>
    <string name="room_alias_local_address_empty">This room has no local addresses</string>
    <string name="room_alias_local_address_add">Add a local address</string>

    <string name="room_alias_action_publish">Publish this address</string>
    <string name="room_alias_action_unpublish">Unpublish this address</string>

    <!-- Parameter will be the url of the homeserver, ex: matrix.org -->
    <string name="room_alias_publish_to_directory">Publish this room to the public in %1$s\'s room directory?</string>
    <!-- Parameter will be a technical error message -->
    <string name="room_alias_publish_to_directory_error">Unable to retrieve the current room directory visibility (%1$s).</string>

    <!-- Room settings, access and visibility : WHO CAN READ HISTORY? (read rule) -->
    <string name="room_settings_read_history_entry_anyone">Anyone</string>
    <string name="room_settings_read_history_entry_members_only_option_time_shared">Members only (since the point in time of selecting this option)</string>
    <string name="room_settings_read_history_entry_members_only_invited">Members only (since they were invited)</string>
    <string name="room_settings_read_history_entry_members_only_joined">Members only (since they joined)</string>

    <!-- Room settings: "Who can access this room?" (access rule) -->
    <string name="room_settings_room_access_warning">To link to a room it must have an address.</string>
    <string name="room_settings_room_access_entry_only_invited">Only people who have been invited</string>
    <string name="room_settings_room_access_entry_anyone_with_link_apart_guest">Anyone who knows the room’s link, apart from guests</string>
    <string name="room_settings_room_access_entry_anyone_with_link_including_guest">Anyone who knows the room’s link, including guests</string>
    <string name="room_settings_room_access_entry_knock">Anyone can knock on the room, members can then accept or reject</string>
    <string name="room_settings_room_access_entry_unknown">Unknown access setting (%s)</string>
    <string name="room_settings_room_access_private_title">Private</string>
    <string name="room_settings_room_access_private_invite_only_title">Private (Invite Only)</string>
    <string name="room_settings_room_access_private_description">Only people invited can find and join</string>
    <string name="room_settings_room_access_public_title">Public</string>
    <string name="room_settings_room_access_public_description">Anyone can find the room and join</string>
    <string name="room_settings_room_access_restricted_title">Space members only</string>
    <string name="room_settings_room_access_restricted_description">Anyone in a space with this room can find and join it. Only admins of this room can add it to a space.</string>
    <string name="room_create_member_of_space_name_can_join">Members of Space %s can find, preview and join.</string>
    <string name="allow_space_member_to_find_and_access">Allow space members to find and access.</string>
    <string name="spaces_which_can_access">Spaces which can access</string>
    <string name="decide_which_spaces_can_access">Decide which spaces can access this room. If a space is selected its members will be able to find and join Room name.</string>
    <string name="select_spaces">Select spaces</string>
    <string name="tap_to_edit_spaces">Tap to edit spaces</string>
    <string name="decide_who_can_find_and_join">Decide who can find and join this room.</string>
    <string name="space_you_know_that_contains_this_room">Space you know that contain this room</string>
    <string name="other_spaces_or_rooms_you_might_not_know">Other spaces or rooms you might not know</string>

    <!-- Room settings: banned users -->
    <string name="room_settings_banned_users_title">Banned users</string>
    <plurals name="room_settings_banned_users_count">
        <item quantity="one">%d banned user</item>
        <item quantity="other">%d banned users</item>
    </plurals>

    <!-- advanced -->
    <string name="room_settings_category_advanced_title">Advanced</string>
    <string name="room_settings_room_internal_id">This room’s internal ID</string>
    <string name="room_settings_room_version_title">Room version</string>
    <string name="room_settings_addresses_pref_title">Addresses</string>
    <string name="room_settings_labs_pref_title">Labs</string>
    <string name="room_settings_labs_warning_message">These are experimental features that may break in unexpected ways. Use with caution.</string>
    <string name="room_settings_labs_end_to_end">End-to-End Encryption</string>
    <string name="room_settings_labs_end_to_end_is_active">End-to-End Encryption is active</string>
    <string name="room_settings_labs_end_to_end_warnings">You need to logout to be able to enable the encryption.</string>
    <string name="room_settings_never_send_to_unverified_devices_title">Encrypt to verified sessions only</string>
    <string name="room_settings_never_send_to_unverified_devices_summary">Never send encrypted messages to unverified sessions in this room from this session.</string>

    <!-- Room settings: advanced addresses -->
    <string name="room_settings_addresses_no_local_addresses">This room has no local addresses</string>
    <string name="room_settings_addresses_add_new_address">New address (e.g #foo:matrix.org")</string>

    <string name="room_settings_no_flair">This room is not showing flair for any communities</string>
    <string name="room_settings_add_new_group">New community ID (e.g +foo:matrix.org")</string>
    <string name="room_settings_invalid_group_format_dialog_title">Invalid community ID</string>
    <string name="room_settings_invalid_group_format_dialog_body">\'%s\' is not a valid community ID</string>


    <string name="room_settings_addresses_invalid_format_dialog_title">Invalid alias format</string>
    <string name="room_settings_addresses_invalid_format_dialog_body">\'%s\' is not a valid format for an alias</string>
    <string name="room_settings_addresses_disable_main_address_prompt_msg">You will have no main address specified for this room."</string>
    <string name="room_settings_addresses_disable_main_address_prompt_title">Main address warnings</string>

    <string name="room_settings_set_main_address">Set as main address</string>
    <string name="room_settings_unset_main_address">Unset as main address</string>
    <string name="room_settings_copy_room_id">Copy Room ID</string>
    <string name="room_settings_copy_room_address">Copy Room Address</string>

    <string name="room_settings_addresses_e2e_enabled">Encryption is enabled in this room.</string>
    <string name="room_settings_addresses_e2e_disabled">Encryption is disabled in this room.</string>
    <string name="room_settings_addresses_e2e_encryption_warning">Enable encryption \n(warning: cannot be disabled again!)</string>

    <!-- Directory -->
    <string name="directory_title">Directory</string>
    <string name="settings_theme">Theme</string>

    <!-- matrix error -->
    <string name="failed_to_load_timeline_position">%s was trying to load a specific point in this room’s timeline but was unable to find it.</string>

    <!-- encryption dialog -->
    <string name="encryption_information_title">End-to-end encryption information</string>

    <string name="encryption_information_device_info">Event information</string>
    <string name="encryption_information_user_id">User id</string>
    <string name="encryption_information_curve25519_identity_key">Curve25519 identity key</string>
    <string name="encryption_information_claimed_ed25519_fingerprint_key">Claimed Ed25519 fingerprint key</string>
    <string name="encryption_information_algorithm">Algorithm</string>
    <string name="encryption_information_session_id">Session ID</string>
    <string name="encryption_information_decryption_error">Decryption error</string>

    <string name="encryption_information_sender_device_information">Sender session information</string>
    <string name="encryption_information_device_name">Public name</string>
    <string name="encryption_information_device_name_with_warning">Public name (visible to people you communicate with)</string>
    <string name="device_name_warning">"A session's public name is visible to people you communicate with"</string>
    <string name="encryption_information_name">Public name</string>
    <string name="encryption_information_device_id">Session ID</string>
    <string name="encryption_information_device_key">Session key</string>
    <string name="encryption_information_verification">Verification</string>
    <string name="encryption_information_ed25519_fingerprint">Ed25519 fingerprint</string>

    <string name="encryption_export_e2e_room_keys">Export E2E room keys</string>
    <string name="encryption_export_room_keys">Export room keys</string>
    <string name="encryption_export_room_keys_summary">Export the keys to a local file</string>
    <string name="encryption_export_export">Export</string>
    <string name="encryption_export_notice">Please create a passphrase to encrypt the exported keys. You will need to enter the same passphrase to be able to import the keys.</string>
    <string name="encryption_export_saved_as">The E2E room keys have been saved to \'%s\'.\n\nWarning: this file may be deleted if the application is uninstalled.</string>
    <string name="encryption_exported_successfully">Keys successfully exported</string>

    <string name="encryption_message_recovery">Encrypted Messages Recovery</string>
    <string name="encryption_settings_manage_message_recovery_summary">Manage Key Backup</string>

    <string name="encryption_import_e2e_room_keys">Import E2E room keys</string>
    <string name="encryption_import_room_keys">Import room keys</string>
    <string name="encryption_import_room_keys_summary">Import the keys from a local file</string>
    <string name="encryption_import_import">Import</string>
    <string name="encryption_never_send_to_unverified_devices_title">Encrypt to verified sessions only</string>
    <string name="encryption_never_send_to_unverified_devices_summary">Never send encrypted messages to unverified sessions from this session.</string>
    <plurals name="encryption_import_room_keys_success">
        <item quantity="one">%1$d/%2$d key imported with success.</item>
        <item quantity="other">%1$d/%2$d keys imported with success.</item>
    </plurals>

    <string name="encryption_information_not_verified">Not Verified</string>
    <string name="encryption_information_verified">Verified</string>
    <string name="encryption_information_blocked">Blacklisted</string>

    <string name="encryption_information_unknown_device">unknown session</string>
    <string name="encryption_information_unknown_ip">unknown ip</string>
    <string name="encryption_information_none">none</string>

    <string name="encryption_information_verify">Verify</string>
    <string name="encryption_information_unverify">Unverify</string>
    <string name="encryption_information_block">Blacklist</string>
    <string name="encryption_information_unblock">Unblacklist</string>

    <string name="encryption_information_verify_device">Verify session</string>
    <string name="encryption_information_verify_device_warning">Confirm by comparing the following with the User Settings in your other session:</string>
    <string name="encryption_information_verify_device_warning2">"If they don't match, the security of your communication may be compromised."</string>
    <string name="encryption_information_verify_key_match">I verify that the keys match</string>

    <!-- unknown sessions management -->
    <string name="unknown_devices_alert_title">Room contains unknown sessions</string>
    <string name="unknown_devices_alert_message">This room contains unknown sessions which have not been verified.\nThis means there is no guarantee that the sessions belong to the users they claim to.\nWe recommend you go through the verification process for each session before continuing, but you can resend the message without verifying if you prefer.\n\nUnknown sessions:</string>

    <!-- directory activity  -->
    <string name="select_room_directory">Select a room directory</string>
    <string name="directory_server_fail_to_retrieve_server">The server may be unavailable or overloaded</string>
    <string name="directory_server_type_homeserver">Type a homeserver to list public rooms from</string>
    <string name="directory_server_placeholder">Server name</string>
    <string name="directory_server_all_rooms_on_server">All rooms on %s server</string>
    <string name="directory_server_native_rooms">All native %s rooms</string>
    <string name="directory_your_server">Your server</string>
    <string name="directory_add_a_new_server">Add a new server</string>
    <string name="directory_add_a_new_server_prompt">Enter the name of a new server you want to explore.</string>
    <string name="directory_add_a_new_server_error">"Can't find this server or its room list"</string>
    <string name="directory_add_a_new_server_error_already_added">This server is already present in the list</string>

    <!-- Lock screen-->
    <string name="lock_screen_hint">Type here…</string>

    <!-- Notifications -->
    <plurals name="notification_unread_notified_messages">
        <item quantity="one">%d unread notified message</item>
        <item quantity="other">%d unread notified messages</item>
    </plurals>
    <plurals name="notification_unread_notified_messages_in_room_msgs">
        <item quantity="one">%d unread notified message</item>
        <item quantity="other">%d unread notified messages</item>
    </plurals>
    <plurals name="notification_unread_notified_messages_in_room_rooms">
        <item quantity="one">%d room</item>
        <item quantity="other">%d rooms</item>
    </plurals>
    <plurals name="notification_invitations">
        <item quantity="one">%d invitation</item>
        <item quantity="other">%d invitations</item>
    </plurals>

    <plurals name="notification_compat_summary_line_for_room">
        <item quantity="one">%1$s: %2$d message</item>
        <item quantity="other">%1$s: %2$d messages</item>
    </plurals>
    <plurals name="notification_compat_summary_title">
        <item quantity="one">%d notification</item>
        <item quantity="other">%d notifications</item>
    </plurals>

    <string name="notification_unread_notified_messages_in_room">%1$s in %2$s"</string>
    <string name="notification_unread_notified_messages_in_room_and_invitation">%1$s in %2$s and %3$s"</string>
    <string name="notification_unread_notified_messages_and_invitation">%1$s and %2$s"</string>
    <string name="notification_unknown_new_event">New Event</string>
    <string name="notification_unknown_room_name">Room</string>
    <string name="notification_new_messages">New Messages</string>
    <string name="notification_new_invitation">New Invitation</string>
    <string name="notification_sender_me">Me</string>
    <string name="notification_inline_reply_failed">** Failed to send - please open room</string>
    <string name="notification_ticker_text_dm">%1$s: %2$s</string>
    <string name="notification_ticker_text_group">%1$s: %2$s %3$s</string>

    <!-- historical -->
    <string name="historical_placeholder">Search for historical</string>

    <!-- text size selection -->
    <string name="font_size">Font size</string>
    <string name="tiny">Tiny</string>
    <string name="small">Small</string>
    <string name="normal">Normal</string>
    <string name="large">Large</string>
    <string name="larger">Larger</string>
    <string name="largest">Largest</string>
    <string name="huge">Huge</string>

    <!-- Widget-->
    <string name="widget_no_power_to_manage">You need permission to manage widgets in this room</string>
    <string name="widget_creation_failure">Widget creation has failed</string>
    <string name="settings_labs_create_conference_with_jitsi">Create conference calls with jitsi</string>
    <string name="widget_delete_message_confirmation">Are you sure you want to delete the widget from this room?</string>
    <plurals name="active_widgets">
        <item quantity="one">%d active widget</item>
        <item quantity="other">%d active widgets</item>
    </plurals>
    <string name="active_widget_view_action">"VIEW"</string>
    <string name="active_widgets_title">"Active widgets"</string>


    <string name="room_widget_activity_title">Widget</string>
    <string name="room_widget_permission_title">Load Widget</string>
    <string name="room_widget_permission_added_by">This widget was added by:</string>
    <string name="room_widget_permission_webview_shared_info_title">Using it may set cookies and share data with %s:</string>
    <string name="room_widget_permission_shared_info_title">Using it may share data with %s:</string>
    <string name="room_widget_failed_to_load">Failed to load widget.\n%s</string>
    <string name="room_widget_reload">Reload widget</string>
    <string name="room_widget_open_in_browser">Open in browser</string>
    <string name="room_widget_revoke_access">Revoke access for me</string>

    <string name="room_widget_permission_display_name">Your display name</string>
    <string name="room_widget_permission_avatar_url">Your avatar URL</string>
    <string name="room_widget_permission_user_id">Your user ID</string>
    <string name="room_widget_permission_theme">Your theme</string>
    <string name="room_widget_permission_widget_id">Widget ID</string>
    <string name="room_widget_permission_room_id">Room ID</string>


    <string name="error_jitsi_not_supported_on_old_device">Sorry, conference calls with Jitsi are not supported on old devices (devices with Android OS below 6.0)</string>
    <string name="error_jitsi_join_conf">Sorry, an error occurred while trying to join the conference</string>
    <string name="jitsi_leave_conf_to_join_another_one_content">Leave the current conference and switch to the other one?</string>

    <string name="room_widget_resource_permission_title">This widget wants to use the following resources:</string>
    <string name="room_widget_resource_grant_permission">Allow</string>
    <string name="room_widget_resource_decline_permission">Block All</string>
    <string name="room_widget_webview_access_camera">Use the camera</string>
    <string name="room_widget_webview_access_microphone">Use the microphone</string>
    <string name="room_widget_webview_read_protected_media">Read DRM protected Media</string>

    <!-- Widget integration manager -->

    <string name="widget_integration_unable_to_create">Unable to create widget.</string>
    <string name="widget_integration_failed_to_send_request">Failed to send request.</string>
    <string name="widget_integration_positive_power_level">Power level must be positive integer.</string>
    <string name="widget_integration_must_be_in_room">You are not in this room.</string>
    <string name="widget_integration_no_permission_in_room">You do not have permission to do that in this room.</string>
    <string name="widget_integration_missing_room_id">Missing room_id in request.</string>
    <string name="widget_integration_missing_user_id">Missing user_id in request.</string>
    <string name="widget_integration_room_not_visible">Room %s is not visible.</string>
    <string name="widget_integration_missing_parameter">A required parameter is missing.</string>
    <string name="widget_integration_invalid_parameter">A parameter is not valid.</string>
    <string name="integration_manager_not_configured">No integration manager configured.</string>
    <string name="room_add_matrix_apps">Add Matrix apps</string>
    <string name="room_manage_integrations">Manage Integrations</string>
    <string name="room_no_active_widgets">No active widgets</string>
    <string name="settings_labs_native_camera">Use native camera</string>
    <string name="settings_labs_native_camera_summary">Start the system camera instead of the custom camera screen.</string>
    <string name="settings_labs_keyboard_options_to_send_message">Use keyboard enter key to send message</string>
    <string name="settings_labs_enable_send_voice">Send voice messages</string>
    <string name="settings_labs_enable_send_voice_summary">This option requires a third party application to record the messages.</string>
    <string name="widget_integration_review_terms">To continue you need to accept the Terms of this service.</string>

    <!-- share keys -->
    <string name="you_added_a_new_device">You added a new session \'%s\', which is requesting encryption keys.</string>
    <string name="you_added_a_new_device_with_info">A new session is requesting encryption keys.\nSession name: %1$s\nLast seen: %2$s\nIf you didn’t log in on another session, ignore this request.</string>
    <string name="your_unverified_device_requesting">Your unverified session  \'%s\' is requesting encryption keys.</string>
    <string name="your_unverified_device_requesting_with_info">An unverified session is requesting encryption keys.\nSession name: %1$s\nLast seen: %2$s\nIf you didn’t log in on another session, ignore this request.</string>

    <string name="start_verification">Start verification</string>
    <!-- Keep the label as small as possible-->
    <string name="start_verification_short_label">Verify</string>
    <string name="share_without_verifying">Share without verifying</string>
    <!-- Keep the label as small as possible-->
    <string name="share_without_verifying_short_label">Share</string>
    <string name="key_share_request">Key Share Request</string>
    <string name="ignore_request">Ignore request</string>
    <!-- Keep the label as small as possible-->
    <string name="ignore_request_short_label">Ignore</string>

    <!-- conference call -->
    <string name="conference_call_warning_title">Warning!</string>
    <string name="conference_call_warning_message">Conference calling is in development and may not be reliable.</string>

    <!-- slash commands -->
    <string name="command_error">Command error</string>
    <string name="unrecognized_command">Unrecognized command: %s</string>
    <string name="command_problem_with_parameters">The command \"%s\" needs more parameters, or some parameters are incorrect.</string>
    <string name="command_description_emote">Displays action</string>
    <string name="command_description_ban_user">Bans user with given id</string>
    <string name="command_description_unban_user">Unbans user with given id</string>
    <string name="command_description_op_user">Define the power level of a user</string>
    <string name="command_description_deop_user">Deops user with given id</string>
    <string name="command_description_invite_user">Invites user with given id to current room</string>
    <string name="command_description_join_room">Joins room with given alias</string>
    <string name="command_description_part_room">Leave room</string>
    <string name="command_description_topic">Set the room topic</string>
    <string name="command_description_kick_user">Kicks user with given id</string>
    <string name="command_description_nick">Changes your display nickname</string>
    <string name="command_description_markdown">On/Off markdown</string>
    <string name="command_description_clear_scalar_token">To fix Matrix Apps management</string>

    <string name="markdown_has_been_enabled">Markdown has been enabled.</string>
    <string name="markdown_has_been_disabled">Markdown has been disabled.</string>

    <!-- notification statuses -->
    <string name="notification_off">Off</string>
    <string name="notification_silent">Silent</string>
    <string name="notification_noisy">Noisy</string>

    <string name="encrypted_message">Encrypted message</string>

    <!-- groups creation -->
    <string name="create">Create</string>
    <string name="create_community">Create Community</string>
    <string name="community_name">Community name</string>
    <string name="community_name_hint">Example</string>
    <string name="community_id">Community Id</string>
    <string name="community_id_hint">example</string>

    <!-- group details -->
    <string name="group_details_home">Home</string>
    <string name="group_details_people">People</string>
    <string name="group_details_rooms">Rooms</string>
    <string name="no_users_placeholder">No users</string>

    <string name="rooms">Rooms</string>
    <string name="joined">Joined</string>
    <string name="invited">Invited</string>
    <string name="filter_group_members">Filter group members</string>
    <string name="filter_group_rooms">Filter group rooms</string>

    <plurals name="group_members">
        <item quantity="one">%d member</item>
        <item quantity="other">%d members</item>
    </plurals>

    <plurals name="group_rooms">
        <item quantity="one">%d room</item>
        <item quantity="other">%d rooms</item>
    </plurals>
    <string name="group_no_long_description">The community admin has not provided a long description for this community.</string>

    <string name="has_been_kicked">You have been kicked from %1$s by %2$s</string>
    <string name="has_been_banned">You have been banned from %1$s by %2$s</string>
    <string name="reason_colon">Reason: %1$s</string>
    <string name="rejoin">Rejoin</string>
    <string name="forget_room">Forget room</string>

    <!-- Miscellaneous image descriptions for accessibility -->
    <string name="receipt_avatar">Receipt avatar</string>
    <string name="notice_avatar">Notice avatar</string>
    <string name="avatar">Avatar</string>

    <!-- Consent modal -->
    <string name="dialog_user_consent_content">To continue using the %1$s homeserver you must review and agree to the terms and conditions.</string>
    <string name="dialog_user_consent_submit">Review now</string>

    <!-- Deactivate account screen -->
    <string name="deactivate_account_title">Deactivate Account</string>
    <string name="deactivate_account_content">This will make your account permanently unusable. You will not be able to log in, and no one will be able to re-register the same user ID. This will cause your account to leave all rooms it is participating in, and it will remove your account details from your identity server. <b>This action is irreversible</b>.\n\nDeactivating your account <b>does not by default cause us to forget messages you have sent</b>. If you would like us to forget your messages, please tick the box below.\n\nMessage visibility in Matrix is similar to email. Our forgetting your messages means that messages you have sent will not be shared with any new or unregistered users, but registered users who already have access to these messages will still have access to their copy.</string>
    <string name="deactivate_account_delete_checkbox">Please forget all messages I have sent when my account is deactivated (Warning: this will cause future users to see an incomplete view of conversations)</string>
    <string name="deactivate_account_prompt_password">To continue, please enter your password:</string>
    <string name="deactivate_account_submit">Deactivate Account</string>

    <string name="error_empty_field_enter_user_name">Please enter a username.</string>
    <string name="error_empty_field_your_password">Please enter your password.</string>
    <string name="room_tombstone_versioned_description">This room has been replaced and is no longer active.</string>
    <string name="room_tombstone_continuation_link">The conversation continues here</string>
    <string name="room_tombstone_continuation_description">This room is a continuation of another conversation</string>
    <string name="room_tombstone_predecessor_link">Click here to see older messages</string>

    <!-- Resource limit-->
    <string name="resource_limit_exceeded_title">Resource Limit Exceeded</string>
    <string name="resource_limit_contact_action">"Contact Administrator"</string>

    <!-- Will be a link to send an email -->
    <string name="resource_limit_contact_admin">"contact your service administrator"</string>

    <string name="resource_limit_soft_default">"This homeserver has exceeded one of its resource limits so <b>some users will not be able to log in</b>."</string>
    <string name="resource_limit_hard_default">"This homeserver has exceeded one of its resource limits."</string>

    <string name="resource_limit_soft_mau"> "This homeserver has hit its Monthly Active User limit so "<b>some users will not be able to log in</b>."</string>
    <string name="resource_limit_hard_mau">"This homeserver has hit its Monthly Active User limit."</string>

    <!-- Parameter %s will be replaced by the value of string resource_limit_contact_admin -->
    <string name="resource_limit_soft_contact">"Please %s to get this limit increased."</string>
    <!-- Parameter %s will be replaced by the value of string resource_limit_contact_admin -->
    <string name="resource_limit_hard_contact">"Please %s to continue using this service."</string>

    <!-- Lazy loading -->
    <string name="settings_lazy_loading_title">Lazy load rooms members</string>
    <string name="settings_lazy_loading_description">Increase performance by only loading room members on first view.</string>
    <string name="error_lazy_loading_not_supported_by_home_server">Your homeserver does not support lazy loading of room members yet. Try later.</string>

    <!-- Other errors -->
    <string name="unknown_error">Sorry, an error occurred</string>

    <!-- Expand/Collapse room member changes -->
    <string name="merged_events_expand">expand</string>
    <string name="merged_events_collapse">collapse</string>

    <string name="settings_info_area_show">Show the info area</string>
    <string name="show_info_area_always">Always</string>
    <string name="show_info_area_messages_and_errors">For messages and errors</string>
    <string name="show_info_area_only_errors">Only for errors</string>

    <string name="generic_label">%1$s:</string>
    <string name="generic_label_and_value">%1$s: %2$s</string>
    <string name="plus_x">+%d</string>
    <string name="x_plus">%d+</string>
    <string name="no_valid_google_play_services_apk">No valid Google Play Services APK found. Notifications may not work properly.</string>

    <!-- Passphrase -->
    <string name="passphrase_create_passphrase">Create passphrase</string>
    <string name="passphrase_confirm_passphrase">Confirm passphrase</string>
    <string name="passphrase_enter_passphrase">Enter passphrase</string>
    <string name="passphrase_passphrase_does_not_match">Passphrase doesn’t match</string>
    <string name="passphrase_empty_error_message">Please enter a passphrase</string>
    <string name="passphrase_passphrase_too_weak">Passphrase is too weak</string>

    <!-- Key Backup -->

    <!-- Note to translators: the translation MUST contain the string "${app_name}", which will be replaced by the application name -->
    <string name="template_keys_backup_passphrase_not_empty_error_message">Please delete the passphrase if you want ${app_name} to generate a recovery key.</string>
    <string name="keys_backup_no_session_error">No Matrix session available</string>

    <string name="keys_backup_setup_step1_title">Never lose encrypted messages</string>
    <string name="keys_backup_setup_step1_description">Messages in encrypted rooms are secured with end-to-end encryption. Only you and the recipient(s) have the keys to read these messages.\n\nSecurely back up your keys to avoid losing them.</string>
    <string name="keys_backup_setup">Start using Key Backup</string>
    <string name="keys_backup_setup_step1_advanced">(Advanced)</string>
    <string name="keys_backup_setup_step1_manual_export">Manually export keys</string>

    <string name="keys_backup_setup_step2_text_title">Secure your backup with a Passphrase.</string>
    <string name="keys_backup_setup_step2_text_description">We’ll store an encrypted copy of your keys on your homeserver. Protect your backup with a passphrase to keep it secure.\n\nFor maximum security, this should be different from your account password.</string>
    <string name="keys_backup_setup_step2_button_title">Set Passphrase</string>
    <string name="keys_backup_setup_creating_backup">Creating Backup</string>
    <string name="keys_backup_setup_step1_recovery_key_alternative">Or, secure your backup with a Recovery Key, saving it somewhere safe.</string>
    <string name="keys_backup_setup_step2_skip_button_title">(Advanced) Set up with Recovery Key</string>
    <string name="keys_backup_setup_step3_success_title">Success !</string>
    <string name="keys_backup_setup_step3_text_line1">Your keys are being backed up.</string>
    <string name="keys_backup_setup_step3_text_line2">Your recovery key is a safety net - you can use it to restore access to your encrypted messages if you forget your passphrase.\nKeep your recovery key somewhere very secure, like a password manager (or a safe)</string>
    <string name="keys_backup_setup_step3_text_line2_no_passphrase">Keep your recovery key somewhere very secure, like a password manager (or a safe)</string>
    <string name="keys_backup_setup_step3_button_title">Done</string>
    <string name="keys_backup_setup_step3_button_title_no_passphrase">I’ve made a copy</string>
    <string name="keys_backup_setup_step3_copy_button_title">Save Recovery Key</string>
    <string name="keys_backup_setup_step3_share_recovery_file">Share</string>
    <string name="keys_backup_setup_step3_save_button_title">Save as File</string>
    <string name="recovery_key_export_saved_as_warning">The recovery key has been saved to \'%s\'.\n\nWarning: this file may be deleted if the application is uninstalled.</string>
    <string name="recovery_key_export_saved">The recovery key has been saved.</string>

    <string name="keys_backup_setup_override_backup_prompt_tile">A backup already exist on your homeserver</string>
    <string name="keys_backup_setup_override_backup_prompt_description">It looks like you already have setup key backup from another session. Do you want to replace it with the one you’re creating?</string>
    <string name="keys_backup_setup_override_replace">Replace</string>
    <string name="keys_backup_setup_override_stop">Stop</string>

    <string name="keys_backup_setup_step3_please_make_copy">Please make a copy</string>
    <string name="keys_backup_setup_step3_share_intent_chooser_title">Share recovery key with…</string>
    <string name="keys_backup_setup_step3_generating_key_status">Generating Recovery Key using passphrase, this process can take several seconds.</string>
    <string name="recovery_key">Recovery Key</string>
    <string name="unexpected_error">Unexpected error</string>
    <string name="keys_backup_setup_backup_started_title">Backup Started</string>
    <string name="keys_backup_setup_backup_started_message">Your encryption keys are now being backed up in the background to your homeserver. The initial backup could take several minutes.</string>


    <string name="keys_backup_setup_skip_title">Are you sure?</string>
    <string name="keys_backup_setup_skip_msg">You may lose access to your messages if you log out or lose this device.</string>

    <string name="keys_backup_restore_is_getting_backup_version">Fetching backup version…</string>
    <string name="keys_backup_restore_with_passphrase">Use your recovery passphrase to unlock your encrypted messages history</string>
    <string name="keys_backup_restore_use_recovery_key">use your recovery key</string>
    <!-- %s will be replaced by the keys_backup_restore_use_recovery_key key  -->
    <string name="keys_backup_restore_with_passphrase_helper_with_link">Don’t know your recovery passphrase, you can %s.</string>

    <string name="keys_backup_restore_with_recovery_key">Use your Recovery Key to unlock your encrypted messages history</string>
    <string name="keys_backup_restore_key_enter_hint">Enter Recovery Key</string>

    <string name="keys_backup_restore_setup_recovery_key">Message Recovery</string>

    <!-- %s will be replaced by the keys_backup_restore_setup_recovery_key key  -->
    <string name="keys_backup_restore_with_key_helper">Lost your recovery key? You can set up a new one in settings.</string>
    <string name="keys_backup_passphrase_error_decrypt">Backup could not be decrypted with this passphrase: please verify that you entered the correct recovery passphrase.</string>
    <string name="network_error_please_check_and_retry">Network error: please check your connection and retry.</string>

    <string name="keys_backup_restoring_waiting_message">Restoring backup:</string>
    <string name="keys_backup_restoring_computing_key_waiting_message">Computing recovery key…</string>
    <string name="keys_backup_restoring_downloading_backup_waiting_message">Downloading keys…</string>
    <string name="keys_backup_restoring_importing_keys_waiting_message">Importing keys…</string>
    <string name="keys_backup_unlock_button">Unlock History</string>
    <string name="keys_backup_recovery_code_empty_error_message">Please enter a recovery key</string>
    <string name="keys_backup_recovery_code_error_decrypt">Backup could not be decrypted with this recovery key: please verify that you entered the correct recovery key.</string>

    <!-- %s will be replaced by an emoji -->
    <string name="keys_backup_restore_success_title">Backup Restored %s !</string>
    <plurals name="keys_backup_restore_success_description_part1">
        <item quantity="one">Restored a backup with %d key.</item>
        <item quantity="other">Restored a backup with %d keys.</item>
    </plurals>
    <plurals name="keys_backup_restore_success_description_part2">
        <item quantity="one">%d new key has been added to this session.</item>
        <item quantity="other">%d new keys have been added to this session.</item>
    </plurals>

    <string name="keys_backup_get_version_error">Failed to get latest restore keys version (%s).</string>
    <string name="keys_backup_no_keysbackup_sdk_error">Session crypto is not activated</string>


    <string name="keys_backup_settings_restore_backup_button">Restore from Backup</string>
    <string name="keys_backup_settings_delete_backup_button">Delete Backup</string>

    <string name="keys_backup_settings_status_ok">Key Backup has been correctly set up for this session.</string>
    <string name="keys_backup_settings_status_ko">Key Backup is not active on this session.</string>
    <string name="keys_backup_settings_status_not_setup">Your keys are not being backed up from this session.</string>

    <string name="keys_backup_settings_signature_from_unknown_device">Backup has a signature from unknown session with ID %s.</string>
    <string name="keys_backup_settings_valid_signature_from_this_device">Backup has a valid signature from this session.</string>
    <string name="keys_backup_settings_valid_signature_from_verified_device">Backup has a valid signature from verified session %s.</string>
    <string name="keys_backup_settings_valid_signature_from_unverified_device">Backup has a valid signature from unverified session %s</string>
    <string name="keys_backup_settings_invalid_signature_from_verified_device">Backup has a invalid signature from verified session %s</string>
    <string name="keys_backup_settings_invalid_signature_from_unverified_device">Backup has a invalid signature from unverified session %s</string>
    <string name="keys_backup_get_trust_error">Failed to get trust info for backup (%s).</string>

    <!-- renamed key keys_backup_settings_verify_device_now -->
    <string name="keys_backup_settings_untrusted_backup">To use Key Backup on this session, restore with your passphrase or recovery key now.</string>
    <string name="keys_backup_settings_deleting_backup">Deleting backup…</string>
    <string name="keys_backup_settings_delete_backup_error">Failed to delete backup (%s)</string>

    <string name="keys_backup_settings_checking_backup_state">Checking backup state</string>
    <string name="keys_backup_settings_delete_confirm_title">Delete Backup</string>
    <string name="keys_backup_settings_delete_confirm_message">Delete your backed up encryption keys from the server? You will no longer be able to use your recovery key to read encrypted message history.</string>

    <string name="new_recovery_method_popup_title">New Key Backup</string>
    <string name="new_recovery_method_popup_description">A new secure message key backup has been detected.\n\nIf you didn’t set the new recovery method, an attacker may be trying to access your account. Change your account password and set a new recovery method immediately in Settings.</string>
    <string name="new_recovery_method_popup_was_me">It was me</string>

    <!-- Keys backup banner -->
    <string name="keys_backup_banner_setup_line1">Never lose encrypted messages</string>
    <string name="keys_backup_banner_setup_line2">Start using Key Backup</string>

    <string name="secure_backup_banner_setup_line1">Secure Backup</string>
    <string name="secure_backup_banner_setup_line2">Safeguard against losing access to encrypted messages &amp; data</string>

    <string name="keys_backup_banner_recover_line1">Never lose encrypted messages</string>
    <string name="keys_backup_banner_recover_line2">Use Key Backup</string>

    <string name="keys_backup_banner_update_line1">New secure message keys</string>
    <string name="keys_backup_banner_update_line2">Manage in Key Backup</string>

    <string name="keys_backup_banner_in_progress">Backing up your keys. This may take several minutes…</string>


    <string name="secure_backup_setup">Set Up Secure Backup</string>

    <!-- Keys backup info -->
    <string name="keys_backup_info_keys_all_backup_up">All keys backed up</string>
    <plurals name="keys_backup_info_keys_backing_up">
        <item quantity="one">Backing up %d key…</item>
        <item quantity="other">Backing up %d keys…</item>
    </plurals>

    <string name="keys_backup_info_title_version">Version</string>
    <string name="keys_backup_info_title_algorithm">Algorithm</string>
    <string name="keys_backup_info_title_signature">Signature</string>

    <string name="autodiscover_invalid_response">Invalid homeserver discovery response</string>
    <string name="autodiscover_well_known_autofill_dialog_title">"Autocomplete Server Options</string>
    <!-- Note to translators: the translation MUST contain the string "${app_name}", which will be replaced by the application name -->
    <string name="template_autodiscover_well_known_autofill_dialog_message">${app_name} detected a custom server configuration for your userId domain \"%1$s\":\n%2$s</string>
    <string name="autodiscover_well_known_autofill_confirm">Use Config</string>

    <string name="invalid_or_expired_credentials">You have been logged out due to invalid or expired credentials.</string>

    <string name="sas_verify_title">Verify by comparing a short text string.</string>
    <string name="sas_security_advise">For maximum security, we recommend you do this in person or use another trusted means of communication.</string>
    <string name="sas_verify_start_button_title">Begin Verifying</string>
    <string name="sas_incoming_request_title">Incoming Verification Request</string>
    <string name="sas_incoming_request_description">Verify this session to mark it as trusted. Trusting sessions of partners gives you extra peace of mind when using end-to-end encrypted messages."</string>
    <string name="sas_incoming_request_description_2">Verifying this session will mark it as trusted, and also mark your session as trusted to the partner."</string>

    <string name="sas_emoji_description">Verify this session by confirming the following emoji appear on the screen of the partner"</string>
    <string name="sas_decimal_description">Verify this session by confirming the following numbers appear on the screen of the partner"</string>

    <string name="sas_incoming_verification_request_dialog">You received an incoming verification request.</string>
    <string name="sas_view_request_action">View request</string>
    <string name="sas_waiting_for_partner">Waiting for partner to confirm…</string>

    <string name="sas_verified">Verified!</string>
    <string name="sas_verified_successful">You\'ve successfully verified this session.</string>
    <string name="sas_verified_successful_description">Secure messages with this user are end-to-end encrypted and not able to be read by third parties.</string>
    <string name="sas_got_it">Got it</string>

    <string name="sas_verifying_keys">Nothing appearing? Not all clients supports interactive verification yet. Use legacy verification.</string>
    <string name="sas_legacy_verification_button_title">Use legacy verification.</string>

    <string name="sas_verification_request_notification_channel_title">Key Verification</string>
    <string name="sas_cancelled_dialog_title">Request Cancelled</string>
    <string name="sas_cancelled_by_other">The other party cancelled the verification.\n%s</string>
    <string name="sas_cancelled_by_me">The verification is canceled.\nReason: %s</string>

    <string name="sas_verification_request_notification_channel">Interactive Session Verification</string>
    <string name="sas_incoming_request_notif_title">Verification Request</string>
    <string name="sas_incoming_request_notif_content">%s wants to verify your session</string>

    <!-- SAS Errors -->
    <string name="sas_error_m_user">The user cancelled the verification</string>
    <string name="sas_error_m_timeout">The verification process timed out</string>
    <string name="sas_error_m_unknown_transaction">The session does not know about that transaction</string>
    <string name="sas_error_m_unknown_method">The session can’t agree on a key agreement, hash, MAC, or SAS method</string>
    <string name="sas_error_m_mismatched_commitment">The hash commitment did not match</string>
    <string name="sas_error_m_mismatched_sas">The SAS did not match</string>
    <string name="sas_error_m_unexpected_message">The session received an unexpected message</string>
    <string name="sas_error_m_invalid_message">An invalid message was received</string>
    <string name="sas_error_m_key_mismatch">Key mismatch</string>
    <string name="sas_error_m_user_error">User mismatch</string>
    <string name="sas_error_unknown">Unknown Error</string>

    <!-- Identity server -->
    <string name="identity_server_not_defined">You are not using any identity server</string>
    <string name="identity_server_not_defined_for_password_reset">No identity server is configured, it is required to reset your password.</string>

    <string name="error_user_already_logged_in">It looks like you’re trying to connect to another homeserver. Do you want to sign out?</string>

    <string name="edit">Edit</string>
    <string name="reply">Reply</string>

    <string name="global_retry">Retry</string>
    <string name="room_list_empty">"Join a room to start using the app."</string>
    <string name="send_you_invite">"Sent you an invitation"</string>
    <string name="invited_by">Invited by %s</string>

    <string name="room_list_catchup_empty_title">You’re all caught up!</string>
    <string name="room_list_catchup_empty_body">You have no more unread messages</string>
    <string name="room_list_catchup_welcome_title">Welcome home!</string>
    <string name="room_list_catchup_welcome_body">Catch up on unread messages here</string>
    <string name="room_list_people_empty_title">Conversations</string>
    <string name="room_list_people_empty_body">Your direct message conversations will be displayed here. Tap the + bottom right to start some.</string>
    <string name="room_list_rooms_empty_title">Rooms</string>
    <string name="room_list_rooms_empty_body">Your rooms will be displayed here. Tap the + bottom right to find existing ones or start some of your own.</string>

    <string name="title_activity_emoji_reaction_picker">Reactions</string>
    <string name="reactions_agree">Agree</string>
    <string name="reactions_like">Like</string>
    <string name="message_add_reaction">Add Reaction</string>
    <string name="message_view_reaction">View Reactions</string>
    <string name="reactions">Reactions</string>

    <string name="event_redacted">Message deleted</string>
    <string name="settings_show_redacted">Show removed messages</string>
    <string name="settings_show_redacted_summary">Show a placeholder for removed messages</string>
    <string name="event_redacted_by_user_reason">Event deleted by user</string>
    <string name="event_redacted_by_admin_reason">Event moderated by room admin</string>
    <string name="last_edited_info_message">Last edited by %1$s on %2$s</string>


    <string name="malformed_message">Malformed event, cannot display</string>
    <string name="create_new_room">Create New Room</string>
    <string name="error_no_network">No network. Please check your Internet connection.</string>
    <string name="action_change">"Change"</string>
    <string name="change_room_directory_network">"Change network"</string>
    <string name="please_wait">"Please wait…"</string>
    <string name="group_all_communities">"All Communities"</string>

    <string name="room_preview_no_preview">"This room can't be previewed"</string>
    <!-- Note to translators: the translation MUST contain the string "${app_name}", which will be replaced by the application name -->
    <string name="template_room_preview_world_readable_room_not_supported_yet">The preview of world-readable room is not supported yet in ${app_name}</string>
    <string name="room_preview_not_found">This room is not accessible at this time.\nTry again later, or ask a room admin to check if you have access.</string>
    <string name="room_preview_no_preview_join">"This room can't be previewed. Do you want to join it?"</string>
    <string name="fab_menu_create_room">"Rooms"</string>
    <string name="fab_menu_create_chat">"Direct Messages"</string>

    <!-- Create room screen -->
    <string name="create_room_title">"New Room"</string>
    <string name="create_room_action_create">"CREATE"</string>
    <string name="create_room_name_section">"Room name"</string>
    <string name="create_room_name_hint">"Name"</string>
    <string name="create_room_topic_section">"Room topic (optional)"</string>
    <string name="create_room_topic_hint">"Topic"</string>
    <string name="create_room_settings_section">"Room settings"</string>
    <string name="create_room_public_title">"Public"</string>
    <string name="create_room_public_description">"Anyone will be able to join this room"</string>
    <string name="create_room_directory_title">"Room Directory"</string>
    <string name="create_room_directory_description">"Publish this room in the room directory"</string>
    <string name="create_room_federation_error">"The room has been created, but some invitations have not been sent for the following reason:\n\n%s"</string>

    <string name="keys_backup_unable_to_get_trust_info">"An error occurred getting trust info"</string>
    <string name="keys_backup_unable_to_get_keys_backup_data">"An error occurred getting keys backup data"</string>

    <string name="import_e2e_keys_from_file">"Import e2e keys from file \"%1$s\"."</string>

    <string name="settings_sdk_version">Matrix SDK Version</string>
    <string name="settings_other_third_party_notices">Other third party notices</string>
    <string name="navigate_to_room_when_already_in_the_room">You are already viewing this room!</string>

    <string name="quick_reactions">Quick Reactions</string>

    <!-- Settings -->
    <string name="settings_general_title">General</string>
    <string name="settings_preferences">Preferences</string>
    <string name="settings_security_and_privacy">Security &amp; Privacy</string>
    <string name="settings_expert">Expert</string>
    <string name="settings_push_rules">Push Rules</string>
    <string name="settings_push_rules_no_rules">No push rules defined</string>
    <string name="settings_push_gateway_no_pushers">No registered push gateways</string>

    <string name="push_gateway_item_app_id">app_id:</string>
    <string name="push_gateway_item_push_key">push_key:</string>
    <string name="push_gateway_item_app_display_name">app_display_name:</string>
    <string name="push_gateway_item_device_name">session_name:</string>
    <string name="push_gateway_item_url">Url:</string>
    <string name="push_gateway_item_format">Format:</string>

    <string name="preference_voice_and_video">Voice &amp; Video</string>
    <string name="preference_root_help_about">Help &amp; About</string>


    <string name="settings_troubleshoot_test_token_registration_quick_fix">Register token</string>

    <string name="send_suggestion">Make a suggestion</string>
    <string name="send_suggestion_content">Please write your suggestion below.</string>
    <string name="send_suggestion_report_placeholder">Describe your suggestion here</string>
    <string name="send_suggestion_sent">Thanks, the suggestion has been successfully sent</string>
    <string name="send_suggestion_failed">The suggestion failed to be sent (%s)</string>

    <string name="send_feedback_space_title">Spaces feedback</string>
    <string name="feedback">Feedback</string>
    <string name="send_feedback_space_info">You’re using a beta version of spaces. Your feedback will help inform the next versions. Your platform and username will be noted to help us use your feedback as much as we can.</string>
    <string name="you_may_contact_me">You may contact me if you have any follow up questions</string>
    <string name="feedback_sent">Thanks, your feedback has been successfully sent</string>
    <string name="feedback_failed">The feedback failed to be sent (%s)</string>
    <string name="give_feedback">Give Feedback</string>

    <string name="settings_labs_show_hidden_events_in_timeline">Show hidden events in timeline</string>
    <string name="settings_labs_show_complete_history_in_encrypted_room">"Show complete history in encrypted rooms"</string>

    <string name="bottom_action_people_x">Direct Messages</string>

    <string name="send_file_step_idle">Waiting…</string>
    <string name="send_file_step_encrypting_thumbnail">Encrypting thumbnail…</string>
    <string name="send_file_step_sending_thumbnail">Sending thumbnail (%1$s / %2$s)</string>
    <string name="send_file_step_encrypting_file">Encrypting file…</string>
    <string name="send_file_step_sending_file">Sending file (%1$s / %2$s)</string>
    <string name="send_file_step_compressing_image">Compressing image…</string>
    <string name="send_file_step_compressing_video">Compressing video %d%%</string>

    <string name="downloading_file">Downloading file %1$s…</string>
    <string name="downloaded_file">File %1$s has been downloaded!</string>

    <string name="edited_suffix">"(edited)"</string>

    <string name="message_edits">Message Edits</string>
    <string name="no_message_edits_found">No edits found</string>

    <!-- Room filtering -->
    <string name="room_filtering_filter_hint">Filter conversations…</string>
    <string name="room_filtering_footer_title">Can’t find what you’re looking for?</string>
    <string name="room_filtering_footer_create_new_room">Create a new room</string>
    <string name="room_filtering_footer_create_new_direct_message">Send a new direct message</string>
    <string name="room_filtering_footer_open_room_directory">View the room directory</string>

    <string name="room_directory_search_hint">Name or ID (#example:matrix.org)</string>
    <string name="user_directory_search_hint">Search by name or ID</string>

    <string name="search_hint_room_name">Search Name</string>

    <string name="labs_swipe_to_reply_in_timeline">Enable swipe to reply in timeline</string>
    <string name="labs_show_unread_notifications_as_tab">Add a dedicated tab for unread notifications on main screen.</string>

    <string name="link_copied_to_clipboard">Link copied to clipboard</string>

    <string name="add_by_matrix_id">Add by matrix ID</string>
    <string name="add_by_qr_code">Add by QR code</string>
    <string name="qr_code">QR code</string>
    <string name="creating_direct_room">"Creating room…"</string>
    <string name="direct_room_no_known_users">"No result found, use Add by matrix ID to search on server."</string>
    <string name="direct_room_start_search">"Start typing to get results"</string>
    <string name="direct_room_filter_hint">"Filter by username or ID…"</string>
    <string name="direct_room_user_list_recent_title">Recent</string>
    <string name="direct_room_user_list_known_title">Known Users</string>
    <string name="direct_room_user_list_contacts_title">Contacts</string>
    <string name="direct_room_user_list_suggestions_title">Suggestions</string>

    <string name="joining_room">"Joining room…"</string>

    <string name="message_view_edit_history">View Edit History</string>

    <!-- Terms -->
    <string name="terms_of_service">Terms of Service</string>
    <string name="review_terms">Review Terms</string>
    <string name="terms_description_for_identity_server">Be discoverable by others</string>
    <string name="terms_description_for_integration_manager">Use Bots, bridges, widgets and sticker packs</string>

    <string name="read_at">Read at</string>


    <string name="identity_server">Identity server</string>
    <string name="disconnect_identity_server">Disconnect identity server</string>
    <string name="add_identity_server">Configure identity server</string>
    <string name="change_identity_server">Change identity server</string>
    <string name="settings_discovery_identity_server_info">You are currently using %1$s to discover and be discoverable by existing contacts you know.</string>
    <string name="settings_discovery_identity_server_info_none">You are not currently using an identity server. To discover and be discoverable by existing contacts you know, configure one below.</string>
    <string name="settings_discovery_emails_title">Discoverable email addresses</string>
    <string name="settings_discovery_no_mails">Discovery options will appear once you have added an email.</string>
    <string name="settings_discovery_no_msisdn">Discovery options will appear once you have added a phone number.</string>
    <string name="settings_discovery_disconnect_identity_server_info">Disconnecting from your identity server will mean you won’t be discoverable by other users and you won’t be able to invite others by email or phone.</string>
    <string name="settings_discovery_msisdn_title">Discoverable phone numbers</string>
    <string name="settings_discovery_confirm_mail">We sent you a confirm email to %s, check your email and click on the confirmation link</string>
    <string name="settings_discovery_confirm_mail_not_clicked">We sent you a confirm email to %s, please first check your email and click on the confirmation link</string>
    <string name="settings_discovery_mail_pending">Pending</string>
    <string name="settings_discovery_consent_title">Send emails and phone numbers</string>
    <string name="settings_discovery_consent_notice_on">You have given your consent to send emails and phone numbers to this identity server to discover other users from your contacts.</string>
    <string name="settings_discovery_consent_notice_off">You have not given your consent to send emails and phone numbers to this identity server to discover other users from your contacts.</string>
    <string name="settings_discovery_consent_action_revoke">Revoke my consent</string>
    <string name="settings_discovery_consent_action_give_consent">Give consent</string>

    <string name="identity_server_consent_dialog_title">Send emails and phone numbers</string>
    <string name="identity_server_consent_dialog_content">In order to discover existing contacts you know, do you accept to send your contact data (phone numbers and/or emails) to the configured identity server (%1$s)?\n\nFor more privacy, the sent data will be hashed before being sent.</string>

    <string name="settings_discovery_enter_identity_server">Enter an identity server URL</string>
    <string name="settings_discovery_bad_identity_server">Could not connect to identity server</string>
    <string name="settings_discovery_please_enter_server">Please enter the identity server url</string>
    <string name="settings_discovery_no_terms_title">Identity server has no terms of services</string>
    <string name="settings_discovery_no_terms">The identity server you have chosen does not have any terms of services. Only continue if you trust the owner of the service</string>
    <string name="settings_text_message_sent">A text message has been sent to %s. Please enter the verification code it contains.</string>
    <string name="settings_text_message_sent_hint">Code</string>
    <string name="settings_text_message_sent_wrong_code">The verification code is not correct.</string>

    <string name="settings_discovery_disconnect_with_bound_pid">You are currently sharing email addresses or phone numbers on the identity server %1$s. You will need to reconnect to %2$s to stop sharing them.</string>
    <string name="settings_agree_to_terms">Agree to the identity server (%s) Terms of Service to allow yourself to be discoverable by email address or phone number.</string>

    <string name="labs_allow_extended_logging">Enable verbose logs.</string>
    <string name="labs_allow_extended_logging_summary">Verbose logs will help developers by providing more logs when you send a RageShake. Even when enabled, the application does not log message contents or any other private data.</string>


    <string name="error_terms_not_accepted">Please retry once you have accepted the terms and conditions of your homeserver.</string>

    <string name="error_network_timeout">Looks like the server is taking too long to respond, this can be caused by either poor connectivity or an error with the server. Please try again in a while.</string>

    <string name="send_attachment">Send attachment</string>

    <string name="a11y_open_drawer">Open the navigation drawer</string>
    <string name="a11y_create_menu_open">Open the create room menu</string>
    <string name="a11y_create_menu_close">Close the create room menu…</string>
    <string name="a11y_create_direct_message">Create a new direct conversation</string>
    <string name="a11y_create_direct_message_by_mxid">Create a new direct conversation by Matrix ID</string>
    <string name="a11y_create_direct_message_by_qr_code">Create a new direct conversation by scanning a QR code</string>
    <string name="a11y_create_room">Create a new room</string>
    <string name="a11y_close_keys_backup_banner">Close keys backup banner</string>
    <string name="a11y_show_password">Show password</string>
    <string name="a11y_hide_password">Hide password</string>
    <string name="a11y_jump_to_bottom">Jump to bottom</string>
    <string name="a11y_beta">This feature is in beta</string>

    <!-- Read receipts list a11y -->
    <plurals name="two_and_some_others_read">
        <item quantity="one">%1$s, %2$s and %3$d other read</item>
        <item quantity="other">%1$s, %2$s and %3$d others read</item>
    </plurals>
    <string name="three_users_read">%1$s, %2$s and %3$s read</string>
    <string name="two_users_read">%1$s and %2$s read</string>
    <string name="one_user_read">%s read</string>
    <plurals name="fallback_users_read">
        <item quantity="one">%d user read</item>
        <item quantity="other">%d users read</item>
    </plurals>

    <string name="error_file_too_big_simple">"The file is too large to upload."</string>
    <string name="error_file_too_big">"The file '%1$s' (%2$s) is too large to upload. The limit is %3$s."</string>

    <string name="error_attachment">"An error occurred while retrieving the attachment."</string>
    <string name="attachment_type_dialog_title">"Add image from"</string>
    <string name="attachment_type_file">"File"</string>
    <string name="attachment_type_contact">"Contact"</string>
    <string name="attachment_type_camera">"Camera"</string>
    <string name="attachment_type_audio">"Audio"</string>
    <string name="attachment_type_gallery">"Gallery"</string>
    <string name="attachment_type_sticker">"Sticker"</string>
    <string name="rotate_and_crop_screen_title">Rotate and crop</string>
    <string name="error_handling_incoming_share">Couldn\'t handle share data</string>

    <string name="attachment_viewer_item_x_of_y">%1$d of %2$d</string>

    <string name="uploads_media_title">MEDIA</string>
    <string name="uploads_media_no_result">There are no media in this room</string>
    <string name="uploads_files_title">FILES</string>
    <!-- First parameter is a username and second is a date Example: "Matthew at 12:00 on 01/01/01" -->
    <string name="uploads_files_subtitle">%1$s at %2$s</string>
    <string name="uploads_files_no_result">There are no files in this room</string>

    <string name="report_content_spam">"It's spam"</string>
    <string name="report_content_inappropriate">"It's inappropriate"</string>
    <string name="report_content_custom">"Custom report…"</string>
    <string name="report_content_custom_title">"Report this content"</string>
    <string name="report_content_custom_hint">"Reason for reporting this content"</string>
    <string name="report_content_custom_submit">"REPORT"</string>
    <string name="block_user">"IGNORE USER"</string>

    <string name="content_reported_title">"Content reported"</string>
    <string name="content_reported_content">"This content was reported.\n\nIf you don't want to see any more content from this user, you can ignore them to hide their messages."</string>
    <string name="content_reported_as_spam_title">"Reported as spam"</string>
    <string name="content_reported_as_spam_content">"This content was reported as spam.\n\nIf you don't want to see any more content from this user, you can ignore them to hide their messages."</string>
    <string name="content_reported_as_inappropriate_title">"Reported as inappropriate"</string>
    <string name="content_reported_as_inappropriate_content">"This content was reported as inappropriate.\n\nIf you don't want to see any more content from this user, you can ignore them to hide their messages."</string>

    <!-- Note to translators: the translation MUST contain the string "${app_name}", which will be replaced by the application name -->
    <string name="template_permissions_rationale_msg_keys_backup_export">${app_name} needs permission to save your E2E keys on disk.\n\nPlease allow access on the next pop-up to be able to export your keys manually.</string>

    <string name="no_network_indicator">There is no network connection right now</string>

    <string name="message_ignore_user">Ignore user</string>

    <string name="room_list_quick_actions_notifications_all_noisy">"All messages (noisy)"</string>
    <string name="room_list_quick_actions_notifications_all">"All messages"</string>
    <string name="room_list_quick_actions_notifications_mentions">"Mentions only"</string>
    <string name="room_list_quick_actions_notifications_mute">"Mute"</string>
    <string name="room_list_quick_actions_settings">"Settings"</string>
    <string name="room_list_quick_actions_favorite_add">"Add to favorites"</string>
    <string name="room_list_quick_actions_favorite_remove">"Remove from favorites"</string>
    <string name="room_list_quick_actions_low_priority_add">"Add to low priority"</string>
    <string name="room_list_quick_actions_low_priority_remove">"Remove from low priority"</string>
    <string name="room_list_quick_actions_leave">"Leave the room"</string>
    <string name="room_list_quick_actions_room_settings">"Room settings"</string>

    <string name="notice_member_no_changes">"%1$s made no changes"</string>
    <string name="notice_member_no_changes_by_you">"You made no changes"</string>
    <string name="command_description_spoiler">Sends the given message as a spoiler</string>
    <string name="spoiler">Spoiler</string>
    <string name="reaction_search_type_hint">Type keywords to find a reaction.</string>

    <string name="no_ignored_users">You are not ignoring any users</string>

    <string name="help_long_click_on_room_for_more_options">Long click on a room to see more options</string>


    <string name="room_join_rules_public">%1$s made the room public to whoever knows the link.</string>
    <string name="room_join_rules_public_by_you">You made the room public to whoever knows the link.</string>
    <string name="room_join_rules_invite">%1$s made the room invite only.</string>
    <string name="room_join_rules_invite_by_you">You made the room invite only.</string>
    <string name="direct_room_join_rules_invite">%1$s made this invite only.</string>
    <string name="direct_room_join_rules_invite_by_you">You made this invite only.</string>
    <string name="timeline_unread_messages">Unread messages</string>

    <string name="login_splash_title">It\'s your conversation. Own it.</string>
    <string name="login_splash_text1">Chat with people directly or in groups</string>
    <string name="login_splash_text2">Keep conversations private with encryption</string>
    <string name="login_splash_text3">Extend &amp; customise your experience</string>
    <string name="login_splash_submit">Get started</string>

    <string name="login_server_title">Select a server</string>
    <string name="login_server_text">Just like email, accounts have one home, although you can talk to anyone</string>
    <string name="login_server_matrix_org_text">Join millions for free on the largest public server</string>
    <string name="login_server_modular_text">Premium hosting for organisations</string>
    <string name="login_server_modular_learn_more">Learn more</string>
    <string name="login_server_other_title">Other</string>
    <string name="login_server_other_text">Custom &amp; advanced settings</string>


    <string name="login_social_continue">Or</string>
    <string name="login_social_continue_with">Continue with %s</string>
    <string name="login_social_signup_with">Sign up with %s</string>
    <string name="login_social_signin_with">Sign in with %s</string>
    <string name="login_social_sso">single sign-on</string>

    <string name="login_continue">Continue</string>
    <!-- Replaced string is the homeserver url -->
    <string name="login_connect_to">Connect to %1$s</string>
    <string name="login_connect_to_modular">Connect to Element Matrix Services</string>
    <string name="login_connect_to_a_custom_server">Connect to a custom server</string>
    <!-- Replaced string is the homeserver url -->
    <string name="login_signin_to">Sign in to %1$s</string>
    <string name="login_signup">Sign Up</string>
    <string name="login_signin">Sign In</string>
    <string name="login_signin_sso">Continue with SSO</string>
    <string name="login_clear_homeserver_history">Clear history</string>

    <string name="login_server_url_form_modular_hint">Element Matrix Services Address</string>
    <string name="login_server_url_form_other_hint">Address</string>
    <string name="login_server_url_form_modular_text">Premium hosting for organisations</string>
    <string name="login_server_url_form_modular_notice">Enter the address of the Modular Element or Server you want to use</string>
    <string name="login_server_url_form_common_notice">Enter the address of the server you want to use</string>

    <string name="login_sso_error_message">An error occurred when loading the page: %1$s (%2$d)</string>
    <string name="login_mode_not_supported">The application is not able to signin to this homeserver. The homeserver supports the following signin type(s): %1$s.\n\nDo you want to signin using a web client?</string>
    <string name="login_registration_disabled">Sorry, this server isn’t accepting new accounts.</string>
    <string name="login_registration_not_supported">The application is not able to create an account on this homeserver.\n\nDo you want to signup using a web client?</string>

    <string name="login_login_with_email_error">This email is not associated to any account.</string>

    <!-- Replaced string is the homeserver url -->
    <string name="login_reset_password_on">Reset password on %1$s</string>
    <string name="login_reset_password_notice">A verification email will be sent to your inbox to confirm setting your new password.</string>
    <string name="login_reset_password_submit">Next</string>
    <string name="login_reset_password_email_hint">Email</string>
    <string name="login_reset_password_password_hint">New password</string>

    <string name="login_reset_password_warning_title">Warning!</string>
    <string name="login_reset_password_warning_content">Changing your password will reset any end-to-end encryption keys on all of your sessions, making encrypted chat history unreadable. Set up Key Backup or export your room keys from another session before resetting your password.</string>
    <string name="login_reset_password_warning_submit">Continue</string>

    <string name="login_reset_password_error_not_found">This email is not linked to any account</string>

    <string name="login_reset_password_mail_confirmation_title">Check your inbox</string>
    <!-- Replaced string is an email -->
    <string name="login_reset_password_mail_confirmation_notice">A verification email was sent to %1$s.</string>
    <string name="login_reset_password_mail_confirmation_notice_2">Tap on the link to confirm your new password. Once you\'ve followed the link it contains, click below.</string>
    <string name="login_reset_password_mail_confirmation_submit">I have verified my email address</string>

    <string name="login_reset_password_success_title">Success!</string>
    <string name="login_reset_password_success_notice">Your password has been reset.</string>
    <string name="login_reset_password_success_notice_2">You have been logged out of all sessions and will no longer receive push notifications. To re-enable notifications, sign in again on each device.</string>
    <string name="login_reset_password_success_submit">Back to Sign In</string>

    <string name="login_reset_password_cancel_confirmation_title">Warning</string>
    <string name="login_reset_password_cancel_confirmation_content">Your password is not yet changed.\n\nStop the password change process?</string>

    <string name="login_set_email_title">Set email address</string>
    <string name="login_set_email_notice">Set an email to recover your account. Later, you can optionally allow people you know to discover you by your email.</string>
    <string name="login_set_email_mandatory_hint">Email</string>
    <string name="login_set_email_optional_hint">Email (optional)</string>
    <string name="login_set_email_submit">Next</string>

    <string name="login_set_msisdn_title">Set phone number</string>
    <string name="login_set_msisdn_notice">Set a phone number to optionally allow people you know to discover you.</string>
    <string name="login_set_msisdn_notice2">Please use the international format.</string>
    <string name="login_set_msisdn_mandatory_hint">Phone number</string>
    <string name="login_set_msisdn_optional_hint">Phone number (optional)</string>
    <string name="login_set_msisdn_submit">Next</string>

    <string name="login_msisdn_confirm_title">Confirm phone number</string>
    <!-- Template will be replaced by a phone number -->
    <string name="login_msisdn_confirm_notice">We just sent a code to %1$s. Enter it below to verify it’s you.</string>
    <string name="login_msisdn_confirm_hint">Enter code</string>
    <string name="login_msisdn_confirm_send_again">Send again</string>
    <string name="login_msisdn_confirm_submit">Next</string>

    <string name="login_msisdn_notice">"Please use the international format (phone number must start with '+')"</string>
    <string name="login_msisdn_error_not_international">"International phone numbers must start with '+'"</string>
    <string name="login_msisdn_error_other">"Phone number seems invalid. Please check it"</string>

    <!-- Replaced string is the homeserver url -->
    <string name="login_signup_to">Sign up to %1$s</string>
    <string name="login_signin_username_hint">Username or email</string>
    <string name="login_signup_username_hint">Username</string>
    <string name="login_signup_password_hint">Password</string>
    <string name="login_signup_submit">Next</string>
    <string name="login_signup_error_user_in_use">That username is taken</string>
    <string name="login_signup_cancel_confirmation_title">Warning</string>
    <string name="login_signup_cancel_confirmation_content">Your account is not created yet.\n\nStop the registration process?</string>

    <string name="login_a11y_choose_matrix_org">Select matrix.org</string>
    <string name="login_a11y_choose_modular">Select Element Matrix Services</string>
    <string name="login_a11y_choose_other">Select a custom homeserver</string>
    <string name="login_a11y_captcha_container">Please perform the captcha challenge</string>
    <string name="login_terms_title">Accept terms to continue</string>

    <string name="login_wait_for_email_title">Please check your email</string>
    <string name="login_wait_for_email_notice">We just sent an email to %1$s.\nPlease click on the link it contains to continue the account creation.</string>
    <string name="login_validation_code_is_not_correct">The entered code is not correct. Please check.</string>
    <string name="login_error_outdated_homeserver_title">Outdated homeserver</string>
    <string name="login_error_outdated_homeserver_content">This homeserver is running too old a version to connect to. Ask your homeserver admin to upgrade.</string>
    <string name="login_error_outdated_homeserver_warning_content">This homeserver is running an old version. Ask your homeserver admin to upgrade. You can continue, but some features may not work correctly.</string>

    <plurals name="login_error_limit_exceeded_retry_after">
        <item quantity="one">Too many requests have been sent. You can retry in %1$d second…</item>
        <item quantity="other">Too many requests have been sent. You can retry in %1$d seconds…</item>
    </plurals>

    <string name="login_connect_using_matrix_id_notice">Alternatively, if you already have an account and you know your Matrix identifier and your password, you can use this method:</string>
    <string name="login_connect_using_matrix_id_submit">Sign in with Matrix ID</string>
    <string name="login_signin_matrix_id_title">Sign in with Matrix ID</string>
    <string name="login_signin_matrix_id_notice">If you set up an account on a homeserver, use your Matrix ID (e.g. @user:domain.com) and password below.</string>
    <string name="login_signin_matrix_id_hint">Matrix ID</string>
    <string name="login_signin_matrix_id_password_notice">If you don’t know your password, go back to reset it.</string>
    <string name="login_signin_matrix_id_error_invalid_matrix_id">This is not a valid user identifier. Expected format: \'@user:homeserver.org\'</string>
    <string name="autodiscover_well_known_error">Unable to find a valid homeserver. Please check your identifier</string>

    <string name="seen_by">Seen by</string>

    <string name="signed_out_title">You’re signed out</string>
    <string name="signed_out_notice">It can be due to various reasons:\n\n• You’ve changed your password on another session.\n\n• You have deleted this session from another session.\n\n• The administrator of your server has invalidated your access for security reason.</string>
    <string name="signed_out_submit">Sign in again</string>

    <string name="soft_logout_title">You’re signed out</string>
    <string name="soft_logout_signin_title">Sign in</string>
    <!-- Replacement: homeserver url, user display name and userId -->
    <string name="soft_logout_signin_notice">Your homeserver (%1$s) admin has signed you out of your account %2$s (%3$s).</string>
    <string name="soft_logout_signin_e2e_warning_notice">Sign in to recover encryption keys stored exclusively on this device. You need them to read all of your secure messages on any device.</string>
    <string name="soft_logout_signin_submit">Sign in</string>
    <string name="soft_logout_signin_password_hint">Password</string>
    <string name="soft_logout_clear_data_title">Clear personal data</string>
    <string name="soft_logout_clear_data_notice">Warning: Your personal data (including encryption keys) is still stored on this device.\n\nClear it if you’re finished using this device, or want to sign in to another account.</string>
    <string name="soft_logout_clear_data_submit">Clear all data</string>

    <string name="soft_logout_clear_data_dialog_title">Clear data</string>
    <string name="soft_logout_clear_data_dialog_content">Clear all data currently stored on this device?\nSign in again to access your account data and messages.</string>
    <string name="soft_logout_clear_data_dialog_e2e_warning_content">You’ll lose access to secure messages unless you sign in to recover your encryption keys.</string>
    <string name="soft_logout_clear_data_dialog_submit">Clear data</string>
    <!-- Note to translators: the translation MUST contain the string "${app_name}", which will be replaced by the application name -->
    <string name="template_soft_logout_sso_not_same_user_error">The current session is for user %1$s and you provide credentials for user %2$s. This is not supported by ${app_name}.\nPlease first clear data, then sign in again on another account.</string>

    <string name="permalink_malformed">Your matrix.to link was malformed</string>
    <string name="bug_report_error_too_short">The description is too short</string>

    <string name="notification_initial_sync">Initial Sync…</string>

    <string name="settings_show_devices_list">See all my sessions</string>
    <string name="settings_advanced_settings">Advanced settings</string>
    <string name="settings_developer_mode">Developer mode</string>
    <string name="settings_developer_mode_summary">The developer mode activates hidden features and may also make the application less stable. For developers only!</string>
    <string name="settings_rageshake">Rageshake</string>
    <string name="settings_rageshake_detection_threshold">Detection threshold</string>
    <string name="settings_rageshake_detection_threshold_summary">Shake your phone to test the detection threshold</string>
    <string name="rageshake_detected">Shake detected!</string>
    <string name="settings">Settings</string>
    <string name="devices_current_device">Current session</string>
    <string name="devices_other_devices">Other sessions</string>

    <string name="autocomplete_limited_results">Showing only the first results, type more letters…</string>

    <string name="settings_developer_mode_fail_fast_title">Fail-fast</string>
    <!-- Note to translators: the translation MUST contain the string "${app_name}", which will be replaced by the application name -->
    <string name="template_settings_developer_mode_fail_fast_summary">${app_name} may crash more often when an unexpected error occurs</string>

    <string name="command_description_shrug">Prepends ¯\\_(ツ)_/¯ to a plain-text message</string>

    <string name="create_room_encryption_title">"Enable encryption"</string>
    <string name="create_room_encryption_description">"Once enabled, encryption cannot be disabled."</string>

    <string name="show_advanced">Show advanced</string>
    <string name="hide_advanced">Hide advanced</string>

    <string name="create_room_disable_federation_title">Block anyone not part of %s from ever joining this room</string>
    <string name="create_room_disable_federation_description">You might enable this if the room will only be used for collaborating with internal teams on your homeserver. This cannot be changed later.</string>

    <string name="create_room_alias_hint">Room address</string>
    <string name="create_space_alias_hint">Space address</string>
    <string name="create_room_alias_already_in_use">This address is already in use</string>
    <string name="create_room_alias_empty">Please provide a room address</string>
    <string name="create_room_alias_invalid">Some characters are not allowed</string>
    <string name="create_room_in_progress">Creating room…</string>

    <string name="login_error_threepid_denied">Your email domain is not authorized to register on this server</string>

    <string name="verification_conclusion_warning">Untrusted sign in</string>
    <string name="verification_sas_match">They match</string>
    <string name="verification_sas_do_not_match">They don\'t match</string>
    <string name="verify_user_sas_emoji_help_text">Verify this user by confirming the following unique emoji appear on their screen, in the same order."</string>
    <string name="verify_user_sas_emoji_security_tip">For ultimate security, use another trusted means of communication or do this in person.</string>
    <string name="verification_green_shield">Look for the green shield to ensure a user is trusted. Trust all users in a room to ensure the room is secure.</string>

    <string name="verification_conclusion_not_secure">Not secure</string>
    <string name="verification_conclusion_compromised">One of the following may be compromised:\n\n   - Your homeserver\n   - The homeserver the user you’re verifying is connected to\n   - Yours, or the other users’ internet connection\n   - Yours, or the other users’ device
    </string>

    <string name="sent_a_video">Video.</string>
    <string name="sent_an_image">Image.</string>
    <string name="sent_an_audio_file">Audio</string>
    <string name="sent_a_voice_message">Voice</string>
    <string name="sent_a_file">File</string>
    <string name="send_a_sticker">Sticker</string>
    <string name="sent_a_poll">Poll</string>
    <string name="sent_a_bot_buttons">Bot Buttons</string>
    <string name="sent_a_reaction">Reacted with: %s</string>
    <string name="sent_verification_conclusion">Verification Conclusion</string>

    <string name="verification_request_waiting">Waiting…</string>
    <string name="verification_request_other_cancelled">%s cancelled</string>
    <string name="verification_request_you_cancelled">You cancelled</string>
    <string name="verification_request_other_accepted">%s accepted</string>
    <string name="verification_request_you_accepted">You accepted</string>
    <string name="verification_sent">Verification Sent</string>
    <string name="verification_request">Verification Request</string>
    <string name="verification_verify_device">Verify this session</string>
    <string name="verification_verify_device_manually">Manually verify</string>

    <!-- Sender name of a message when it is send by you, e.g. You: Hello!-->
    <string name="you">You</string>

    <string name="verification_scan_notice">Scan the code with the other user\'s device to securely verify each other</string>
    <string name="verification_scan_self_notice">Scan the code with your other device or switch and scan with this device</string>
    <string name="verification_scan_their_code">Scan their code</string>
    <string name="verification_scan_with_this_device">Scan with this device</string>
    <string name="verification_scan_emoji_title">Can\'t scan</string>
    <string name="verification_scan_emoji_subtitle">If you\'re not in person, compare emoji instead</string>
    <string name="verification_scan_self_emoji_subtitle">Verify by comparing emoji instead</string>

    <string name="verification_no_scan_emoji_title">Verify by comparing emojis</string>

    <string name="verify_by_emoji_title">Verify by Emoji</string>
    <string name="verify_by_emoji_description">If you can’t scan the code above, verify by comparing a short, unique selection of emoji.</string>

    <string name="a13n_qr_code_description">QR code image</string>

    <string name="verification_verify_user">Verify %s</string>
    <string name="verification_verified_user">Verified %s</string>
    <string name="verification_request_waiting_for">Waiting for %s…</string>
    <string name="verification_request_alert_description">For extra security, verify %s by checking a one-time code on both your devices.\n\nFor maximum security, do this in person.</string>
    <string name="room_profile_not_encrypted_subtitle">Messages in this room are not end-to-end encrypted.</string>
    <string name="direct_room_profile_not_encrypted_subtitle">Messages here are not end-to-end encrypted.</string>
    <string name="room_profile_encrypted_subtitle">Messages in this room are end-to-end encrypted.\n\nYour messages are secured with locks and only you and the recipient have the unique keys to unlock them.</string>
    <string name="direct_room_profile_encrypted_subtitle">Messages here are end-to-end encrypted.\n\nYour messages are secured with locks and only you and the recipient have the unique keys to unlock them.</string>
    <string name="room_profile_section_security">Security</string>
    <string name="room_profile_section_security_learn_more">Learn more</string>
    <string name="room_profile_section_more">More</string>
    <string name="room_profile_section_admin">Admin Actions</string>
    <string name="room_profile_section_more_settings">Room settings</string>
    <string name="direct_room_profile_section_more_settings">Settings</string>
    <string name="room_profile_section_more_notifications">Notifications</string>
    <plurals name="room_profile_section_more_member_list">
        <item quantity="one">"One person"</item>
        <item quantity="other">"%1$d people"</item>
    </plurals>
    <string name="room_profile_section_more_uploads">Uploads</string>
    <string name="room_profile_section_more_leave">Leave Room</string>
    <string name="direct_room_profile_section_more_leave">Leave</string>
    <string name="room_profile_leaving_room">"Leaving the room…"</string>

    <string name="room_member_power_level_admins">Admins</string>
    <string name="room_member_power_level_moderators">Moderators</string>
    <string name="room_member_power_level_custom">Custom</string>
    <string name="room_member_power_level_invites">Invites</string>
    <string name="room_member_power_level_users">Users</string>

    <string name="room_member_power_level_admin_in">Admin in %1$s</string>
    <string name="room_member_power_level_moderator_in">Moderator in %1$s</string>
    <string name="room_member_power_level_default_in">Default in %1$s</string>
    <string name="room_member_power_level_custom_in">Custom (%1$d) in %2$s</string>

    <string name="room_member_open_or_create_dm">Direct message</string>
    <string name="room_member_jump_to_read_receipt">Jump to read receipt</string>

    <!-- Note to translators: the translation MUST contain the string "${app_name}", which will be replaced by the application name -->
    <string name="template_rendering_event_error_type_of_event_not_handled">${app_name} does not handle events of type \'%1$s\'</string>
    <!-- Note to translators: the translation MUST contain the string "${app_name}", which will be replaced by the application name -->
    <string name="template_rendering_event_error_type_of_message_not_handled">${app_name} does not handle message of type \'%1$s\'</string>
    <!-- Note to translators: the translation MUST contain the string "${app_name}", which will be replaced by the application name -->
    <string name="template_rendering_event_error_exception">${app_name} encountered an issue when rendering content of event with id \'%1$s\'</string>

    <string name="unignore">Unignore</string>

    <string name="verify_cannot_cross_sign">This session is unable to share this verification with your other sessions.\nThe verification will be saved locally and shared in a future version of the app.</string>

    <string name="room_list_sharing_header_recent_rooms">Recent rooms</string>
    <string name="room_list_sharing_header_other_rooms">Other rooms</string>

    <string name="command_description_rainbow">Sends the given message colored as a rainbow</string>
    <string name="command_description_rainbow_emote">Sends the given emote colored as a rainbow</string>

    <!-- Title for category in the settings which affect what is displayed in the timeline (ex: show read receipts, etc.) -->
    <string name="settings_category_timeline">Timeline</string>

    <!-- Title for category in the settings which affect the behavior of the message editor (ex: enable Markdown, send typing notification, etc.) -->
    <string name="settings_category_composer">Message editor</string>

    <string name="room_settings_enable_encryption">Enable end-to-end encryption…</string>
    <string name="room_settings_enable_encryption_no_permission">You don\'t have permission to enable encryption in this room.</string>
    <string name="room_settings_enable_encryption_warning">Once enabled, encryption cannot be disabled.</string>

    <string name="room_settings_enable_encryption_dialog_title">Enable encryption?</string>
    <string name="room_settings_enable_encryption_dialog_content">Once enabled, encryption for a room cannot be disabled. Messages sent in an encrypted room cannot be seen by the server, only by the participants of the room. Enabling encryption may prevent many bots and bridges from working correctly.</string>
    <string name="room_settings_enable_encryption_dialog_submit">Enable encryption</string>

    <string name="verification_request_notice">To be secure, verify %s by checking a one-time code.</string>
    <string name="verification_request_start_notice">To be secure, do this in person or use another way to communicate.</string>

    <string name="verification_emoji_notice">Compare the unique emoji, ensuring they appear in the same order.</string>
    <string name="verification_code_notice">Compare the code with the one displayed on the other user\'s screen.</string>
    <string name="verification_conclusion_ok_notice">Messages with this user are end-to-end encrypted and can\'t be read by third parties.</string>
    <string name="verification_conclusion_ok_self_notice">Your new session is now verified. It has access to your encrypted messages, and other users will see it as trusted.</string>

    <string name="encryption_information_cross_signing_state">Cross-Signing</string>
    <string name="encryption_information_dg_xsigning_complete">Cross-Signing is enabled\nPrivate Keys on device.</string>
    <string name="encryption_information_dg_xsigning_trusted">Cross-Signing is enabled\nKeys are trusted.\nPrivate keys are not known</string>
    <string name="encryption_information_dg_xsigning_not_trusted">Cross-Signing is enabled.\nKeys are not trusted</string>
    <string name="encryption_information_dg_xsigning_disabled">Cross-Signing is not enabled</string>

    <string name="settings_hs_admin_e2e_disabled">Your server admin has disabled end-to-end encryption by default in private rooms &amp; Direct Messages.</string>
    <string name="settings_active_sessions_list">Active Sessions</string>
    <string name="settings_active_sessions_show_all">Show All Sessions</string>
    <string name="settings_active_sessions_manage">Manage Sessions</string>
    <string name="settings_active_sessions_signout_device">Sign out of this session</string>

    <string name="settings_server_name">Server name</string>
    <string name="settings_server_version">Server version</string>
    <string name="settings_server_upload_size_title">Server file upload limit</string>
    <string name="settings_server_upload_size_content">Your homeserver accepts attachments (files, media, etc.) with a size up to %s.</string>
    <string name="settings_server_upload_size_unknown">The limit is unknown.</string>
    <!-- Please use the same emoji in the translations -->
    <string name="settings_server_room_versions">Room Versions 👓</string>
    <string name="settings_server_default_room_version">Default Version</string>
    <string name="settings_server_room_version_stable">stable</string>
    <string name="settings_server_room_version_unstable">unstable</string>

    <string name="settings_failed_to_get_crypto_device_info">No cryptographic information available</string>

    <string name="settings_active_sessions_verified_device_desc">This session is trusted for secure messaging because you verified it:</string>
    <string name="settings_active_sessions_unverified_device_desc">Verify this session to mark it as trusted &amp; grant it access to encrypted messages. If you didn’t sign in to this session your account may be compromised:</string>

    <plurals name="settings_active_sessions_count">
        <item quantity="one">%d active session</item>
        <item quantity="other">%d active sessions</item>
    </plurals>

    <string name="crosssigning_verify_this_session">Verify this login</string>
    <string name="crosssigning_other_user_not_trust">Other users may not trust it</string>
    <!-- WARNING: 'Complete' is a verb here, the title means: "let's complete the security of your account", and should not be understood as "full security" -->
    <string name="complete_security">Complete Security</string>

    <string name="verification_open_other_to_verify">Use an existing session to verify this one, granting it access to encrypted messages.</string>


    <string name="verification_profile_verify">Verify</string>
    <string name="verification_profile_verified">Verified</string>
    <string name="verification_profile_warning">Warning</string>

    <string name="room_member_profile_failed_to_get_devices">Failed to get sessions</string>
    <string name="room_member_profile_sessions_section_title">Sessions</string>
    <string name="trusted">Trusted</string>
    <string name="not_trusted">Not Trusted</string>

    <string name="verification_profile_device_verified_because">This session is trusted for secure messaging because %1$s (%2$s) verified it:</string>
    <string name="verification_profile_device_new_signing">%1$s (%2$s) signed in using a new session:</string>
    <string name="verification_profile_device_untrust_info">Until this user trusts this session, messages sent to and from it are labelled with warnings. Alternatively, you can manually verify it.</string>


    <string name="initialize_cross_signing">Initialize CrossSigning</string>
    <string name="reset_cross_signing">Reset Keys</string>

    <string name="a11y_qr_code_for_verification">QR code</string>

    <string name="qr_code_scanned_by_other_notice">Almost there! Is %s showing the same shield?</string>
    <string name="qr_code_scanned_by_other_yes">Yes</string>
    <string name="qr_code_scanned_by_other_no">No</string>

    <string name="no_connectivity_to_the_server_indicator">Connectivity to the server has been lost</string>
    <string name="no_connectivity_to_the_server_indicator_airplane">Airplane mode is on</string>

    <string name="settings_dev_tools">Dev Tools</string>
    <string name="settings_account_data">Account Data</string>
    <string name="delete_account_data_warning">Delete the account data of type %1$s?\n\nUse with caution, it may lead to unexpected behavior.</string>

    <plurals name="poll_info">
        <item quantity="zero">%d vote</item>
        <item quantity="other">%d votes</item>
    </plurals>
    <plurals name="poll_info_final">
        <item quantity="zero">%d vote - Final results</item>
        <item quantity="other">%d votes - Final results</item>
    </plurals>
    <string name="poll_item_selected_aria">Selected Option</string>
    <string name="command_description_poll">Creates a simple poll</string>
    <string name="verification_cannot_access_other_session">Use a Recovery Passphrase or Key</string>
    <string name="verification_use_passphrase">If you can’t access an existing session</string>

    <string name="new_signin">New Sign In</string>

    <string name="enter_secret_storage_invalid">Cannot find secrets in storage</string>
    <string name="enter_secret_storage_passphrase">Enter secret storage passphrase</string>
    <string name="enter_secret_storage_passphrase_warning">Warning:</string>
    <string name="enter_secret_storage_passphrase_warning_text">You should only access secret storage from a trusted device</string>

    <string name="message_action_item_redact">Remove…</string>
    <string name="share_confirm_room">Do you want to send this attachment to %1$s?</string>
    <plurals name="send_images_with_original_size">
        <item quantity="one">Send image with the original size</item>
        <item quantity="other">Send images with the original size</item>
    </plurals>
    <plurals name="send_videos_with_original_size">
        <item quantity="one">Send video with the original size</item>
        <item quantity="other">Send videos with the original size</item>
    </plurals>
    <string name="send_images_and_video_with_original_size">Send media with the original size</string>

    <string name="delete_event_dialog_title">Confirm Removal</string>
    <string name="delete_event_dialog_content">Are you sure you wish to remove (delete) this event? Note that if you delete a room name or topic change, it could undo the change.</string>
    <string name="delete_event_dialog_reason_checkbox">Include a reason</string>
    <string name="delete_event_dialog_reason_hint">Reason for redacting</string>

    <string name="event_redacted_by_user_reason_with_reason">Event deleted by user, reason: %1$s</string>
    <string name="event_redacted_by_admin_reason_with_reason">Event moderated by room admin, reason: %1$s</string>

    <string name="keys_backup_restore_success_title_already_up_to_date">Keys are already up to date!</string>

    <!-- Note to translators: the translation MUST contain the string "${app_name}", which will be replaced by the application name -->
    <string name="template_login_default_session_public_name">${app_name} Android</string>

    <string name="settings_key_requests">Key Requests</string>
    <string name="settings_export_trail">Export Audit</string>

    <string name="e2e_use_keybackup">Unlock encrypted messages history</string>

    <string name="refresh">Refresh</string>

    <string name="new_session">New login. Was this you?</string>
    <string name="new_session_review">Tap to review &amp; verify</string>
    <string name="verify_new_session_notice">Use this session to verify your new one, granting it access to encrypted messages.</string>
    <string name="verify_new_session_was_not_me">This wasn’t me</string>
    <string name="verify_new_session_compromized">Your account may be compromised</string>

    <string name="verify_cancel_self_verification_from_untrusted">If you cancel, you won’t be able to read encrypted messages on this device, and other users won’t trust it</string>
    <string name="verify_cancel_self_verification_from_trusted">If you cancel, you won’t be able to read encrypted messages on your new device, and other users won’t trust it</string>
    <string name="verify_cancel_other">You won’t verify %1$s (%2$s) if you cancel now. Start again in their user profile.</string>

    <string name="verify_not_me_self_verification">
        One of the following may be compromised:\n\n- Your password\n- Your homeserver\n- This device, or the other device\n- The internet connection either device is using\n\nWe recommend you change your password &amp; recovery key in Settings immediately.
    </string>

    <string name="verify_cancelled_notice">Verification has been cancelled. You can start verification again.</string>
    <string name="verification_cancelled">Verification Cancelled</string>

    <string name="recovery_passphrase">Recovery Passphrase</string>
    <string name="message_key">Message Key</string>
    <string name="account_password">Account Password</string>

    <!-- %s will be replaced by recovery_passphrase -->
    <string name="set_recovery_passphrase">Set a %s</string>
    <string name="generate_message_key">Generate a Message Key</string>

    <!-- %s will be replaced by recovery_passphrase -->
    <string name="confirm_recovery_passphrase">Confirm %s</string>

    <!-- %s will be replaced by account_password -->
    <string name="enter_account_password">Enter your %s to continue.</string>

    <!-- %s will be replaced by recovery_passphrase -->
    <string name="bootstrap_info_text">Secure &amp; unlock encrypted messages and trust with a %s.</string>
    <!-- %s will be replaced by recovery_passphrase -->
    <string name="bootstrap_info_confirm_text">Enter your %s again to confirm it.</string>
    <string name="bootstrap_dont_reuse_pwd">Don’t use your account password.</string>

    <string name="bootstrap_info_text_2">Enter a security phrase only you know, used to secure secrets on your server.</string>

    <string name="bootstrap_loading_text">This might take several seconds, please be patient.</string>
    <string name="bootstrap_loading_title">Setting up recovery.</string>
    <string name="your_recovery_key">Your recovery key</string>
    <string name="bootstrap_finish_title">"You're done!"</string>
    <string name="keep_it_safe">Keep it safe</string>
    <string name="finish">Finish</string>

    <!-- %1$s is replaced by message_key and %2$s by recovery_passphrase -->
    <string name="bootstrap_save_key_description">Use this %1$s as a safety net in case you forget your %2$s.</string>

    <string name="bootstrap_crosssigning_progress_initializing">Publishing created identity keys</string>
    <string name="bootstrap_crosssigning_progress_pbkdf2">Generating secure key from passphrase</string>
    <string name="bootstrap_crosssigning_progress_default_key">Defining SSSS default Key</string>
    <string name="bootstrap_crosssigning_progress_save_msk">Synchronizing Master key</string>
    <string name="bootstrap_crosssigning_progress_save_usk">Synchronizing User key</string>
    <string name="bootstrap_crosssigning_progress_save_ssk">Synchronizing Self Signing key</string>
    <string name="bootstrap_crosssigning_progress_key_backup">Setting Up Key Backup</string>


    <!-- %1$s is replaced by message_key and %2$s by recovery_passphrase -->
    <string name="bootstrap_cross_signing_success">Your %2$s &amp; %1$s are now set.\n\nKeep them safe! You’ll need them to unlock encrypted messages and secure information if you lose all of your active sessions.</string>

    <!-- the %s will be replaced by a check mark on screen-->
    <string name="bootstrap_crosssigning_print_it">Print it and store it somewhere safe</string>
    <string name="bootstrap_crosssigning_save_usb">Save it on a USB key or backup drive</string>
    <string name="bootstrap_crosssigning_save_cloud">Copy it to your personal cloud storage</string>

    <string name="auth_flow_not_supported">You cannot do that from mobile</string>

    <string name="bootstrap_skip_text">Setting a Recovery Passphrase lets you secure &amp; unlock encrypted messages and trust.\n\nIf you don’t want to set a Message Password, generate a Message Key instead.</string>
    <string name="bootstrap_skip_text_no_gen_key">Setting a Recovery Passphrase lets you secure &amp; unlock encrypted messages and trust.</string>
    <string name="bootstrap_cancel_text">If you cancel now, you may lose encrypted messages &amp; data if you lose access to your logins.\n\nYou can also set up Secure Backup &amp; manage your keys in Settings.</string>

    <string name="encryption_enabled">Encryption enabled</string>
    <string name="encryption_enabled_tile_description">Messages in this room are end-to-end encrypted. Learn more &amp; verify users in their profile.</string>
    <string name="direct_room_encryption_enabled_tile_description">Messages in this room are end-to-end encrypted.</string>
    <string name="encryption_not_enabled">Encryption not enabled</string>
    <string name="encryption_unknown_algorithm_tile_description">The encryption used by this room is not supported</string>

    <string name="room_created_summary_item">%s created and configured the room.</string>
    <string name="room_created_summary_item_by_you">You created and configured the room.</string>
    <string name="direct_room_created_summary_item">%s joined.</string>
    <string name="direct_room_created_summary_item_by_you">You joined.</string>
    <string name="this_is_the_beginning_of_room">This is the beginning of %s.</string>
    <string name="this_is_the_beginning_of_room_no_name">This is the beginning of this conversation.</string>
    <string name="this_is_the_beginning_of_dm">This is the beginning of your direct message history with %s.</string>
    <!-- First param will be replaced by the value of add_a_topic_link_text, that will be clickable-->
    <string name="room_created_summary_no_topic_creation_text">%s to let people know what this room is about.</string>
    <string name="add_a_topic_link_text">Add a topic</string>
    <string name="topic_prefix">"Topic: "</string>

    <string name="qr_code_scanned_self_verif_notice">Almost there! Is the other device showing the same shield?</string>
    <string name="qr_code_scanned_verif_waiting_notice">Almost there! Waiting for confirmation…</string>
    <string name="qr_code_scanned_verif_waiting">Waiting for %s…</string>

    <string name="error_failed_to_import_keys">Failed to import keys</string>

    <string name="settings_notification_configuration">Notifications configuration</string>
    <string name="settings_messages_at_room">Messages containing @room</string>
    <string name="settings_messages_in_e2e_one_to_one">Encrypted messages in one-to-one chats</string>
    <string name="settings_messages_in_e2e_group_chat">Encrypted messages in group chats</string>
    <string name="settings_when_rooms_are_upgraded">When rooms are upgraded</string>
    <string name="settings_troubleshoot_title">Troubleshoot</string>
    <string name="settings_notification_advanced_summary">Set notification importance by event</string>

    <string name="command_description_plain">Sends a message as plain text, without interpreting it as markdown</string>

    <string name="auth_invalid_login_param_space_in_password">Incorrect username and/or password. The entered password starts or ends with spaces, please check it.</string>
    <string name="auth_invalid_login_deactivated_account">This account has been deactivated.</string>

    <string name="room_message_placeholder">Message…</string>

    <string name="upgrade_security">Encryption upgrade available</string>
    <string name="setup_cross_signing">Enable Cross Signing</string>
    <string name="security_prompt_text">Verify yourself &amp; others to keep your chats safe</string>

    <!-- %s will be replaced by recovery_key -->
    <string name="bootstrap_enter_recovery">Enter your %s to continue</string>
    <string name="use_file">Use File</string>

    <!-- %s will be replaced by recovery_passphrase -->
    <!--    <string name="upgrade_account_desc">Upgrade this session to allow it to verify other sessions, granting them access to encrypted messages and marking them as trusted for other users.</string>-->
    <string name="enter_backup_passphrase">Enter %s</string>
    <string name="backup_recovery_passphrase">Recovery Passphrase</string>
    <string name="bootstrap_invalid_recovery_key">"It's not a valid recovery key"</string>
    <string name="recovery_key_empty_error_message">Please enter a recovery key</string>

    <string name="bootstrap_progress_checking_backup">Checking backup Key</string>
    <string name="bootstrap_progress_checking_backup_with_info">Checking backup Key (%s)</string>
    <string name="bootstrap_progress_compute_curve_key">Getting curve key</string>
    <string name="bootstrap_progress_generating_ssss">Generating SSSS key from passphrase</string>
    <string name="bootstrap_progress_generating_ssss_with_info">Generating SSSS key from passphrase (%s)</string>
    <string name="bootstrap_progress_generating_ssss_recovery">Generating SSSS key from recovery key</string>
    <string name="bootstrap_progress_storing_in_sss">Storing keybackup secret in SSSS</string>
    <!-- To produce things like 'Element Android (IQDHUVJTTV)' -->
    <string name="new_session_review_with_info">%1$s (%2$s)</string>

    <string name="bootstrap_migration_enter_backup_password">Enter your Key Backup Passphrase to continue.</string>
    <string name="bootstrap_migration_use_recovery_key">use your Key Backup recovery key</string>
    <!-- %s will be replaced by the value of bootstrap_migration_use_recovery_key  -->
    <string name="bootstrap_migration_with_passphrase_helper_with_link">Don’t know your Key Backup Passphrase, you can %s.</string>
    <string name="bootstrap_migration_backup_recovery_key">Key Backup recovery key</string>

    <string name="settings_security_prevent_screenshots_title">Prevent screenshots of the application</string>
    <string name="settings_security_prevent_screenshots_summary">Enabling this setting adds the FLAG_SECURE to all Activities. Restart the application for the change to take effect.</string>

    <string name="media_file_added_to_gallery">Media file added to the Gallery</string>
    <string name="error_adding_media_file_to_gallery">Could not add media file to the Gallery</string>
    <string name="error_saving_media_file">Could not save media file</string>
    <string name="change_password_summary">Set a new account password…</string>

    <!-- Note to translators: the translation MUST contain the string "${app_name}", which will be replaced by the application name -->
    <string name="template_use_other_session_content_description">Use the latest ${app_name} on your other devices, ${app_name} Web, ${app_name} Desktop, ${app_name} iOS, ${app_name} for Android, or another cross-signing capable Matrix client</string>
    <!-- Note to translators: the translation MUST contain the string "${app_name}", which will be replaced by the application name -->
    <string name="template_app_desktop_web">${app_name} Web\n${app_name} Desktop</string>
    <!-- Note to translators: the translation MUST contain the string "${app_name}", which will be replaced by the application name -->
    <string name="template_app_ios_android">${app_name} iOS\n${app_name} Android</string>
    <string name="or_other_mx_capabale_client">or another cross-signing capable Matrix client</string>
    <!-- Note to translators: the translation MUST contain the string "${app_name}", which will be replaced by the application name -->
    <string name="template_use_latest_app">Use the latest ${app_name} on your other devices:</string>
    <string name="command_description_discard_session">Forces the current outbound group session in an encrypted room to be discarded</string>
    <string name="command_description_discard_session_not_handled">Only supported in encrypted rooms</string>
    <!-- first will be replaced by recovery_passphrase, second will be replaced by recovery_key-->
    <string name="enter_secret_storage_passphrase_or_key">Use your %1$s or use your %2$s to continue.</string>
    <string name="use_recovery_key">Use Recovery Key</string>
    <string name="enter_secret_storage_input_key">Select your Recovery Key, or input it manually by typing it or pasting from your clipboard</string>
    <string name="keys_backup_recovery_key_error_decrypt">Backup could not be decrypted with this Recovery Key: please verify that you entered the correct Recovery Key.</string>
    <string name="failed_to_access_secure_storage">Failed to access secure storage</string>
    <string name="bad_passphrase_key_reset_all_action">Forgot or lost all recovery options? Reset everything</string>
    <string name="secure_backup_reset_all">Reset everything</string>
    <string name="secure_backup_reset_all_no_other_devices">Only do this if you have no other device you can verify this device with.</string>
    <string name="secure_backup_reset_if_you_reset_all">If you reset everything</string>
    <string name="secure_backup_reset_no_history">You will restart with no history, no messages, trusted devices or trusted users</string>
    <plurals name="secure_backup_reset_devices_you_can_verify">
        <item quantity="one">Show the device you can verify with now</item>
        <item quantity="other">Show %d devices you can verify with now</item>
    </plurals>

    <string name="command_confetti">Sends the given message with confetti</string>
    <string name="command_snow">Sends the given message with snowfall</string>
    <!-- Note to translators: please use the same emoji 🎉 in your translation -->
    <string name="default_message_emote_confetti">sends confetti 🎉</string>
    <!-- Note to translators: please use the same emoji ❄️ in your translation -->
    <string name="default_message_emote_snow">sends snowfall ❄️</string>

    <string name="unencrypted">Unencrypted</string>
    <string name="encrypted_unverified">Encrypted by an unverified device</string>
    <string name="review_logins">Review where you’re logged in</string>
    <string name="verify_other_sessions">Verify all your sessions to ensure your account &amp; messages are safe</string>
    <!-- Argument will be replaced by the other session name (e.g, Desktop, mobile) -->
    <string name="verify_this_session">Verify the new login accessing your account: %1$s</string>

    <string name="cross_signing_verify_by_text">Manually Verify by Text</string>
    <string name="crosssigning_verify_session">Verify login</string>
    <string name="cross_signing_verify_by_emoji">Interactively Verify by Emoji</string>
    <string name="confirm_your_identity">Confirm your identity by verifying this login from one of your other sessions, granting it access to encrypted messages.</string>
    <string name="confirm_your_identity_quad_s">Confirm your identity by verifying this login, granting it access to encrypted messages.</string>
    <string name="mark_as_verified">Mark as Trusted</string>

    <string name="failed_to_initialize_cross_signing">Failed to set up Cross Signing</string>

    <string name="error_empty_field_choose_user_name">Please choose a username.</string>
    <string name="error_empty_field_choose_password">Please choose a password.</string>
    <string name="external_link_confirmation_title">Double-check this link</string>
    <string name="external_link_confirmation_message">The link %1$s is taking you to another site: %2$s.\n\nAre you sure you want to continue?</string>

    <string name="create_room_dm_failure">"We couldn't create your DM. Please check the users you want to invite and try again."</string>

    <string name="add_members_to_room">Add members</string>
    <string name="add_people">Add people</string>
    <string name="invite_users_to_room_action_invite">INVITE</string>
    <string name="inviting_users_to_room">Inviting users…</string>
    <string name="invite_users_to_room_title">Invite Users</string>
    <string name="invite_friends">Invite friends</string>
    <!-- Note to translators: the translation MUST contain the string "${app_name}", which will be replaced by the application name -->
    <string name="template_invite_friends_text">Hey, talk to me on ${app_name}: %s</string>
    <!-- Note to translators: the translation MUST contain the string "${app_name}", which will be replaced by the application name -->
    <string name="template_invite_friends_rich_title">🔐️ Join me on ${app_name}</string>
    <string name="invitation_sent_to_one_user">Invitation sent to %1$s</string>
    <string name="invitations_sent_to_two_users">Invitations sent to %1$s and %2$s</string>
    <string name="not_a_valid_qr_code">"It's not a valid matrix QR code"</string>
    <plurals name="invitations_sent_to_one_and_more_users">
        <item quantity="one">Invitations sent to %1$s and one more</item>
        <item quantity="other">Invitations sent to %1$s and %2$d more</item>
    </plurals>
    <string name="invite_users_to_room_failure">We could not invite users. Please check the users you want to invite and try again.</string>

    <string name="user_code_scan">Scan a QR code</string>
    <string name="user_code_share">Share my code</string>
    <string name="user_code_my_code">My code</string>
    <string name="user_code_info_text">Share this code with people so they can scan it to add you and start chatting.</string>

    <string name="choose_locale_current_locale_title">Current language</string>
    <string name="choose_locale_other_locales_title">Other available languages</string>
    <string name="choose_locale_loading_locales">Loading available languages…</string>

    <string name="open_terms_of">Open terms of %s</string>
    <string name="disconnect_identity_server_dialog_content">Disconnect from the identity server %s?</string>
    <!-- Note to translators: the translation MUST contain the string "${app_name}", which will be replaced by the application name -->
    <string name="template_identity_server_error_outdated_identity_server">This identity server is outdated. ${app_name} support only API V2.</string>
    <string name="identity_server_error_outdated_home_server">This operation is not possible. The homeserver is outdated.</string>
    <string name="identity_server_error_no_identity_server_configured">Please first configure an identity server.</string>
    <string name="identity_server_error_terms_not_signed">Please first accepts the terms of the identity server in the settings.</string>
    <!-- Note to translators: the translation MUST contain the string "${app_name}", which will be replaced by the application name -->
    <string name="template_identity_server_error_bulk_sha256_not_supported">For your privacy, ${app_name} only supports sending hashed user emails and phone number.</string>
    <string name="identity_server_error_binding_error">The association has failed.</string>
    <string name="identity_server_error_no_current_binding_error">The is no current association with this identifier.</string>
    <string name="identity_server_user_consent_not_provided">The user consent has not been provided.</string>

    <string name="identity_server_set_default_notice">Your homeserver (%1$s) proposes to use %2$s for your identity server</string>
    <string name="identity_server_set_default_submit">Use %1$s</string>
    <string name="identity_server_set_alternative_notice">Alternatively, you can enter any other identity server URL</string>
    <string name="identity_server_set_alternative_notice_no_default">Enter the URL of an identity server</string>
    <string name="identity_server_set_alternative_submit">Submit</string>
    <string name="power_level_edit_title">Set role</string>
    <string name="power_level_title">Role</string>
    <string name="a11y_open_chat">Open chat</string>
    <string name="a11y_mute_microphone">Mute the microphone</string>
    <string name="a11y_unmute_microphone">Unmute the microphone</string>
    <string name="a11y_stop_camera">Stop the camera</string>
    <string name="a11y_start_camera">Start the camera</string>

    <string name="settings_setup_secure_backup">Set up Secure Backup</string>

    <string name="bottom_sheet_setup_secure_backup_title">Secure backup</string>
    <string name="bottom_sheet_setup_secure_backup_subtitle">Safeguard against losing access to encrypted messages &amp; data by backing up encryption keys on your server.</string>
    <string name="bottom_sheet_setup_secure_backup_submit">Set up</string>
    <string name="bottom_sheet_setup_secure_backup_security_key_title">Use a Security Key</string>
    <string name="bottom_sheet_setup_secure_backup_security_key_subtitle">Generate a security key to store somewhere safe like a password manager or a safe.</string>
    <string name="bottom_sheet_setup_secure_backup_security_phrase_title">Use a Security Phrase</string>
    <string name="bottom_sheet_setup_secure_backup_security_phrase_subtitle">Enter a secret phrase only you know, and generate a key for backup.</string>

    <string name="bottom_sheet_save_your_recovery_key_title">Save your Security Key</string>
    <string name="bottom_sheet_save_your_recovery_key_content">Store your Security Key somewhere safe, like a password manager or a safe.</string>

    <string name="set_a_security_phrase_title">Set a Security Phrase</string>
    <string name="set_a_security_phrase_notice">Enter a security phrase only you know, used to secure secrets on your server.</string>
    <string name="set_a_security_phrase_hint">Security Phrase</string>
    <string name="set_a_security_phrase_again_notice">Enter your Security Phrase again to confirm it.</string>

    <string name="save_your_security_key_title">Save your Security Key</string>
    <string name="save_your_security_key_notice">Store your Security Key somewhere safe, like a password manager or a safe.</string>

    <!-- Room Settings -->
    <string name="room_settings_name_hint">Room Name</string>
    <string name="room_settings_topic_hint">Topic</string>
    <string name="room_settings_save_success">You changed room settings successfully</string>
    <string name="room_settings_set_avatar">Set avatar</string>


    <string name="notice_crypto_unable_to_decrypt_final">You cannot access this message</string>
    <string name="notice_crypto_unable_to_decrypt_friendly">Waiting for this message, this may take a while</string>
    <string name="crypto_utd">Cannot Decrypt</string>
    <string name="notice_crypto_unable_to_decrypt_friendly_desc">Due to end-to-end encryption, you might need to wait for someone\'s message to arrive because the encryption keys were not properly sent to you.</string>
    <string name="crypto_error_withheld_blacklisted">You cannot access this message because you have been blocked by the sender</string>
    <string name="crypto_error_withheld_unverified">You cannot access this message because your session is not trusted by the sender</string>
    <string name="crypto_error_withheld_generic">You cannot access this message because the sender purposely did not send the keys</string>
    <string name="notice_crypto_unable_to_decrypt_merged">Waiting for encryption history</string>

    <string name="disclaimer_title">Riot is now Element!</string>
    <string name="disclaimer_content">We’re excited to announce we’ve changed name! Your app is up to date and you’re signed in to your account.</string>
    <string name="disclaimer_negative_button">GOT IT</string>
    <string name="disclaimer_positive_button">LEARN MORE</string>

    <string name="save_recovery_key_chooser_hint">Save recovery key in</string>

    <string name="add_from_phone_book">Add from my phone book</string>
    <string name="empty_phone_book">Your phone book is empty</string>
    <string name="phone_book_title">Phone book</string>
    <string name="search_in_my_contacts">Search in my contacts</string>
    <string name="loading_contact_book">Retrieving your contacts…</string>
    <string name="empty_contact_book">Your contact book is empty</string>
    <string name="contacts_book_title">Contacts book</string>
    <string name="phone_book_perform_lookup">Search for contacts on Matrix</string>

    <string name="three_pid_revoke_invite_dialog_title">Revoke invite</string>
    <string name="three_pid_revoke_invite_dialog_content">Revoke invite to %1$s?</string>

    <string name="member_banned_by">Banned by %1$s</string>
    <string name="failed_to_unban">Failed to UnBan user</string>

    <string name="alert_push_are_disabled_title">Push notifications are disabled</string>
    <string name="alert_push_are_disabled_description">Review your settings to enable push notifications</string>
    <plurals name="wrong_pin_message_remaining_attempts">
        <item quantity="one">Wrong code, %d remaining attempt</item>
        <item quantity="other">Wrong code, %d remaining attempts</item>
    </plurals>
    <plurals name="entries">
        <item quantity="one">%d entry"</item>
        <item quantity="other">%d entries"</item>
    </plurals>
    <string name="wrong_pin_message_last_remaining_attempt">Warning! Last remaining attempt before logout!</string>
    <string name="too_many_pin_failures">Too many errors, you\'ve been logged out</string>
    <string name="create_pin_title">Choose a PIN for security</string>
    <string name="create_pin_confirm_title">Confirm PIN</string>
    <string name="create_pin_confirm_failure">Failed to validate PIN, please tap a new one.</string>
    <string name="auth_pin_title">Enter your PIN</string>
    <string name="auth_pin_forgot">Forgot PIN?</string>
    <string name="auth_pin_reset_title">Reset PIN</string>
    <string name="auth_pin_new_pin_action">New PIN</string>
    <string name="auth_pin_reset_content">To reset your PIN, you\'ll need to re-login and create a new one.</string>
    <string name="settings_security_application_protection_title">Protect access</string>
    <string name="settings_security_application_protection_summary">Protect access using PIN and biometrics.</string>
    <string name="settings_security_application_protection_screen_title">Configure protection</string>
    <string name="settings_security_pin_code_title">Enable PIN</string>
    <string name="settings_security_pin_code_summary">If you want to reset your PIN, tap Forgot PIN to logout and reset.</string>
    <string name="settings_security_pin_code_use_biometrics_title">Enable biometrics</string>
    <string name="settings_security_pin_code_use_biometrics_summary_on">Enable device specific biometrics, like fingerprints and face recognition.</string>
    <!-- Note to translators: the translation MUST contain the string "${app_name}", which will be replaced by the application name -->
    <string name="template_settings_security_pin_code_use_biometrics_summary_off">PIN code is the only way to unlock ${app_name}.</string>
    <string name="settings_security_pin_code_notifications_title">Show content in notifications</string>
    <string name="settings_security_pin_code_notifications_summary_on">Show details like room names and message content.</string>
    <string name="settings_security_pin_code_notifications_summary_off">Only display number of unread messages in a simple notification.</string>
    <string name="settings_security_pin_code_grace_period_title">Require PIN after 2 minutes</string>
    <!-- Note to translators: the translation MUST contain the string "${app_name}", which will be replaced by the application name -->
    <string name="template_settings_security_pin_code_grace_period_summary_on">PIN code is required after 2 minutes of not using ${app_name}.</string>
    <!-- Note to translators: the translation MUST contain the string "${app_name}", which will be replaced by the application name -->
    <string name="template_settings_security_pin_code_grace_period_summary_off">PIN code is required every time you open ${app_name}.</string>
    <string name="settings_security_pin_code_change_pin_title">Change PIN</string>
    <string name="settings_security_pin_code_change_pin_summary">Change your current PIN</string>
    <string name="auth_pin_confirm_to_disable_title">Confirm PIN to disable PIN</string>
    <string name="error_opening_banned_room">Can\'t open a room where you are banned from.</string>
    <string name="room_error_not_found">Can\'t find this room. Make sure it exists.</string>

    <!-- Add by QR code -->
    <string name="share_by_text">Share by text</string>
    <string name="cannot_dm_self">Cannot DM yourself!</string>
    <string name="invalid_qr_code_uri">Invalid QR code (Invalid URI)!</string>
    <string name="qr_code_not_scanned">QR code not scanned!</string>

    <!-- Universal link -->
    <string name="universal_link_malformed">The link was malformed</string>
    <string name="warning_room_not_created_yet">The room is not yet created. Cancel the room creation?</string>
    <string name="warning_unsaved_change">There are unsaved changes. Discard the changes?</string>
    <string name="warning_unsaved_change_discard">Discard changes</string>

    <string name="matrix_to_card_title">Matrix Link</string>

    <string name="call_tile_you_started_call">You started a call</string>
    <string name="call_tile_other_started_call">%1$s started a call</string>
    <string name="call_tile_in_call">You\'re currently in this call</string>
    <string name="call_tile_you_declined_call">You declined this call</string>
    <string name="call_tile_other_declined">%1$s declined this call</string>
    <string name="call_tile_ended">This call has ended</string>
    <string name="call_tile_call_back">Call back</string>

    <string name="call_tile_voice_incoming">Incoming voice call</string>
    <string name="call_tile_video_incoming">Incoming video call</string>
    <string name="call_tile_voice_active">Active voice call</string>
    <string name="call_tile_video_active">Active video call</string>
    <string name="call_tile_voice_call_has_ended">Voice call ended • %1$s</string>
    <string name="call_tile_video_call_has_ended">Video call ended • %1$s</string>
    <string name="call_tile_voice_declined">Voice call declined</string>
    <string name="call_tile_video_declined">Video call declined</string>
    <string name="call_tile_voice_missed">Missed voice call</string>
    <string name="call_tile_video_missed">Missed video call</string>
    <string name="call_tile_no_answer">No answer</string>
    <string name="call_tile_connection_failed">Connection failed</string>

    <string name="call_dial_pad_title">Dial pad</string>
    <string name="call_dial_pad_lookup_error">"There was an error looking up the phone number"</string>


    <string name="call_only_active">Active call (%1$s)</string>
    <plurals name="call_only_paused">
        <item quantity="one">Paused call</item>
        <item quantity="other">%1$d paused calls</item>
    </plurals>
    <plurals name="call_one_active_and_other_paused">
        <item quantity="one">1 active call (%1$s) · 1 paused call</item>
        <item quantity="other">1 active call (%1$s) · %2$d paused calls</item>
    </plurals>
    <plurals name="call_active_status">
        <item quantity="one">Active call (%1$s)</item>
        <item quantity="other">%1$d active calls</item>
    </plurals>

    <string name="call_one_active">Active call (%1$s) ·</string>
    <string name="call_multiple_active">%1$d active calls ·</string>
    <string name="call_tap_to_return">%1$s Tap to return</string>

    <string name="call_transfer_consult_first">Consult first</string>
    <string name="call_transfer_connect_action">Connect</string>
    <string name="call_transfer_title">Transfer</string>
    <string name="call_transfer_failure">An error occurred while transferring call</string>
    <string name="call_transfer_users_tab_title">Users</string>
    <string name="call_transfer_consulting_with">Consulting with %1$s</string>
    <string name="call_transfer_transfer_to_title">Transfer to %1$s</string>
    <string name="call_transfer_unknown_person">Unknown person</string>

    <string name="call_slide_to_end_conference">Slide to end the call for everyone</string>

    <string name="re_authentication_activity_title">Re-Authentication Needed</string>
    <!-- Note to translators: the translation MUST contain the string "${app_name}", which will be replaced by the application name -->
    <string name="template_re_authentication_default_confirm_text">${app_name} requires you to enter your credentials to perform this action.</string>
    <string name="authentication_error">Failed to authenticate</string>

    <string name="a11y_screenshot">Screenshot</string>
    <string name="a11y_open_widget">Open widgets</string>
    <string name="a11y_import_key_from_file">Import key from file</string>
    <string name="a11y_image">Image</string>
    <string name="a11y_change_avatar">Change avatar</string>
    <string name="a11y_delete_avatar">Delete avatar</string>
    <string name="a11y_error_some_message_not_sent">Some messages have not been sent</string>
    <string name="a11y_unsent_draft">This room has unsent draft</string>
    <string name="a11y_video">Video</string>
    <string name="a11y_selected">Selected</string>
    <string name="a11y_trust_level_default">Default trust level</string>
    <string name="a11y_trust_level_warning">Warning trust level</string>
    <string name="a11y_trust_level_trusted">Trusted trust level</string>
    <string name="a11y_open_emoji_picker">Open Emoji picker</string>
    <string name="a11y_close_emoji_picker">Close Emoji picker</string>
    <string name="a11y_checked">Checked</string>
    <string name="a11y_unchecked">Unchecked</string>
    <string name="a11y_error_message_not_sent">Message not sent due to error</string>
    <string name="a11y_rule_notify_noisy">Notify with sound</string>
    <string name="a11y_rule_notify_silent">Notify without sound</string>
    <string name="a11y_rule_notify_off">Do not notify</string>
    <string name="a11y_view_read_receipts">View read receipts</string>
    <string name="a11y_public_room">This room is public</string>
    <string name="a11y_public_space">This Space is public</string>

    <string name="dev_tools_menu_name">Dev Tools</string>
    <string name="dev_tools_explore_room_state">Explore Room State</string>
    <string name="dev_tools_send_custom_event">Send Custom Event</string>
    <string name="dev_tools_send_state_event">Send State Event</string>
    <string name="dev_tools_state_event">State Events</string>
    <string name="dev_tools_edit_content">Edit Content</string>
    <string name="dev_tools_send_custom_state_event">Send Custom State Event</string>
    <string name="dev_tools_form_hint_type">Type</string>
    <string name="dev_tools_form_hint_state_key">State Key</string>
    <string name="dev_tools_form_hint_event_content">Event Content</string>
    <string name="dev_tools_error_no_content">No content</string>
    <string name="dev_tools_error_no_message_type">Missing message type</string>
    <string name="dev_tools_error_malformed_event">Malformed event</string>
    <string name="dev_tools_success_event">Event sent!</string>
    <string name="dev_tools_success_state_event">State event sent!</string>
    <string name="dev_tools_event_content_hint">Event content</string>

    <string name="command_description_create_space">Create a Space</string>
    <string name="command_description_join_space">Join the Space with the given id</string>
    <string name="command_description_leave_room">Leave room with given id (or current room if null)</string>
    <string name="command_description_upgrade_room">Upgrades a room to a new version</string>

    <string name="event_status_a11y_sending">Sending</string>
    <string name="event_status_a11y_sent">Sent</string>
    <string name="event_status_a11y_failed">Failed</string>
    <string name="event_status_a11y_delete_all">Delete all failed messages</string>
    <string name="event_status_cancel_sending_dialog_message">Do you want to cancel sending message?</string>
    <string name="event_status_failed_messages_warning">Messages failed to send</string>
    <string name="event_status_delete_all_failed_dialog_title">Delete unsent messages</string>
    <string name="event_status_delete_all_failed_dialog_message">Are you sure you want to delete all unsent messages in this room?</string>

    <string name="public_space">Public space</string>
    <string name="private_space">Private space</string>
    <string name="add_space">Add Space</string>
    <string name="your_public_space">Your public space</string>
    <string name="your_private_space">Your private space</string>
    <string name="create_spaces_type_header">Spaces are a new way to group rooms and people</string>
    <string name="create_spaces_choose_type_label">What type of space do you want to create?</string>
    <string name="create_spaces_you_can_change_later">You can change this later</string>
    <string name="create_spaces_join_info_help">To join an existing space, you need an invite.</string>
    <string name="create_spaces_who_are_you_working_with">Who are you working with?</string>
    <string name="create_spaces_make_sure_access">Make sure the right people have access to %s. You can change this later.</string>
    <string name="create_spaces_just_me">Just me</string>
    <string name="create_spaces_organise_rooms">A private space to organise your rooms</string>
    <string name="create_spaces_me_and_teammates">Me and teammates</string>
    <string name="create_spaces_private_teammates">A private space for you &amp; your teammates</string>
    <string name="space_type_public">Public</string>
    <string name="space_type_public_desc">Open to anyone, best for communities</string>
    <string name="space_type_private">Private</string>
    <string name="space_type_private_desc">Invite only, best for yourself or teams</string>
    <string name="activity_create_space_title">Create a space</string>
    <string name="create_spaces_details_public_header">Add some details to help it stand out. You can change these at any point.</string>
    <string name="create_spaces_details_private_header">Add some details to help people identify it. You can change these at any point.</string>
    <string name="create_space_error_empty_field_space_name">Give it a name to continue.</string>
    <string name="create_spaces_room_public_header">What are some discussions you want to have in %s?</string>
    <string name="create_spaces_room_public_header_desc">We’ll create rooms for them. You can add more later too.</string>
    <string name="create_spaces_room_private_header">What things are you working on?</string>
    <string name="create_spaces_room_private_header_desc">Let’s create a room for each of them. You can add more later too, including already existing ones.</string>
    <string name="create_spaces_default_public_room_name">General</string>
    <string name="create_spaces_default_public_random_room_name">Random</string>
    <string name="create_spaces_loading_message">Creating Space…</string>
    <string name="create_space_topic_hint">Description</string>
    <string name="invite_people_to_your_space">Invite people to your space</string>
    <string name="invite_people_menu">Invite people</string>
    <string name="invite_to_space">Invite to %s</string>
    <string name="invite_people_to_your_space_desc">It’s just you at the moment.  %s will be even better with others.</string>
    <string name="invite_by_email">Invite by email</string>
    <string name="invite_by_mxid">Invite by username</string>
    <string name="invite_by_link">Share link</string>
    <string name="invite_to_space_with_name">Invite to %s</string>
    <string name="invite_to_space_with_name_desc">"They’ll be able to explore %s"</string>
    <string name="invite_just_to_this_room">Just to this room</string>
    <string name="invite_just_to_this_room_desc">"They won’t be a part of %s"</string>
    <!-- First one is the space name, and the second one is the matrix.to link -->
    <string name="share_space_link_message">Join my space %1$s %2$s</string>
    <string name="skip_for_now">Skip for now</string>
    <string name="create_space">Create Space</string>
    <string name="join_space">Join Space</string>
    <string name="join_anyway">Join Anyway</string>
    <string name="room_alias_preview_not_found">This alias is not accessible at this time.\nTry again later, or ask a room admin to check if you have access.</string>

    <string name="suggested_rooms_pills_on_empty_text">You’re not in any rooms yet. Below are some suggested rooms, but you can see more with the green button bottom right.</string>
    <!-- First one is the space name, and the second one is user name -->
    <string name="suggested_rooms_pills_on_empty_header">Welcome to %1$s, %2$s.</string>

    <plurals name="space_people_you_know">
        <item quantity="one">%d person you know has already joined</item>
        <item quantity="other">%d people you know have already joined</item>
    </plurals>

    <string name="space_explore_activity_title">Explore rooms</string>
    <string name="space_add_child_title">Add rooms</string>
    <string name="leave_space">Leave Space</string>
    <string name="space_leave_prompt_msg">Are you sure you want to leave the space?</string>
    <string name="space_leave_prompt_msg_only_you">You are the only person here. If you leave, no one will be able to join in the future, including you.</string>
    <string name="space_leave_prompt_msg_private">This space is not public. You will not be able to rejoin without an invite.</string>
    <string name="space_leave_prompt_msg_as_admin">You are admin of this space, ensure that you have transferred admin right to another member before leaving.</string>


    <string name="space_add_existing_rooms">Add existing rooms and space</string>
    <string name="space_add_rooms">Add rooms</string>
    <string name="spaces_beta_welcome_to_spaces">Welcome to Spaces!</string>
    <string name="spaces_beta_welcome_to_spaces_desc">Spaces are a new way to group rooms and people.</string>
    <string name="you_are_invited">You are invited</string>


    <string name="labs_use_restricted_join_rule">Experimental Space - Restricted Room.</string>
    <string name="labs_use_restricted_join_rule_desc">Warning requires server support and experimental room version</string>
    <string name="user_invites_you">%s invites you</string>

    <string name="looking_for_someone_not_in_space">Looking for someone not in %s?</string>
    <string name="space_settings_manage_rooms">Manage rooms</string>
    <string name="make_this_space_public">Make this space public</string>
    <string name="space_suggested">Suggested</string>
    <string name="space_mark_as_suggested">Mark as suggested</string>
    <string name="space_mark_as_not_suggested">Mark as not suggested</string>
    <string name="space_manage_rooms_and_spaces">Manage rooms and spaces</string>


    <string name="labs_space_show_orphan_in_home">Experimental Space - Only show orphans in Home</string>
    <string name="spaces_feeling_experimental_subspace">Feeling experimental?\nYou can add existing spaces to a space.</string>
    <string name="spaces_no_server_support_title">It looks like your homeserver does not support Spaces yet</string>
    <string name="spaces_no_server_support_description">Please contact your homeserver admin for further information</string>

    <string name="this_space_has_no_rooms">This space has no rooms</string>
    <string name="this_space_has_no_rooms_not_admin">Some rooms may be hidden because they’re private and you need an invite.\nYou don’t have permission to add rooms.</string>
    <string name="this_space_has_no_rooms_admin">Some rooms may be hidden because they’re private and you need an invite.</string>

    <string name="unnamed_room">Unnamed Room</string>

    <string name="teammate_spaces_arent_quite_ready">"Teammate spaces aren’t quite ready but you can still give them a try"</string>
    <string name="teammate_spaces_might_not_join">"At the moment people might not be able to join any private rooms you make.\n\nWe’ll be improving this as part of the beta, but just wanted to let you know."</string>

    <string name="joining_replacement_room">Join replacement room</string>
    <string name="it_may_take_some_time">Please be patient, it may take some time.</string>

    <string name="upgrade">Upgrade</string>
    <string name="upgrade_required">Upgrade Required</string>
    <string name="upgrade_public_room">Upgrade public room</string>
    <string name="upgrade_private_room">Upgrade private room</string>
    <string name="upgrade_room_warning">Upgrading a room is an advanced action and is usually recommended when a room is unstable due to bugs, missing features or security vulnerabilities.\nThis usually only affects how the room is processed on the server.</string>
    <string name="upgrade_public_room_from_to">You\'ll upgrade this room from %s to %s.</string>
    <string name="upgrade_room_auto_invite">Automatically invite users</string>
    <string name="upgrade_room_update_parent_space">Automatically update space parent</string>
    <string name="upgrade_room_no_power_to_manage">You need permission to upgrade a room</string>
    <string name="allow_anyone_in_room_to_access">Allow anyone in %s to find and access. You can select other spaces too.</string>

    <string name="room_using_unstable_room_version">This room is running room version %s, which this homeserver has marked as unstable.</string>
    <string name="room_upgrade_to_recommended_version">Upgrade to the recommended room version</string>

    <string name="error_failed_to_join_room">Sorry, an error occurred while trying to join: %s</string>
<<<<<<< HEAD
    <string name="call_jitsi_started">Group call started</string>

=======

    <string name="a11y_start_voice_message">Start Voice Message</string>
    <string name="voice_message_slide_to_cancel">Slide to cancel</string>
    <string name="a11y_lock_voice_message">Voice Message Lock</string>
    <string name="a11y_play_voice_message">Play Voice Message</string>
    <string name="a11y_pause_voice_message">Pause Voice Message</string>
    <string name="a11y_recording_voice_message">Recording voice message</string>
    <string name="a11y_delete_recorded_voice_message">Delete recorded voice message</string>
    <string name="voice_message_release_to_send_toast">Hold to record, release to send</string>
    <string name="voice_message_n_seconds_warning_toast">%1$ds left</string>
    <string name="voice_message_tap_to_stop_toast">Tap on your recording to stop or listen</string>
    <string name="labs_use_voice_message">Enable voice message</string>
    <string name="error_voice_message_unable_to_play">Cannot play this voice message</string>
    <string name="error_voice_message_unable_to_record">Cannot record a voice message</string>
    <string name="error_voice_message_cannot_reply_or_edit">Cannot reply or edit while voice message is active</string>
    <string name="voice_message_reply_content">Voice Message (%1$s)</string>

    <string name="upgrade_room_for_restricted">Anyone in %s will be able to find and join this room - no need to manually invite everyone. You’ll be able to change this in room settings anytime.</string>
    <string name="upgrade_room_for_restricted_no_param">Anyone in a parent space will be able to find and join this room - no need to manually invite everyone. You’ll be able to change this in room settings anytime.</string>

    <string name="upgrade_room_for_restricted_note">Please note upgrading will make a new version of the room. All current messages will stay in this archived room.</string>
>>>>>>> c167c887
</resources><|MERGE_RESOLUTION|>--- conflicted
+++ resolved
@@ -3486,10 +3486,7 @@
     <string name="room_upgrade_to_recommended_version">Upgrade to the recommended room version</string>
 
     <string name="error_failed_to_join_room">Sorry, an error occurred while trying to join: %s</string>
-<<<<<<< HEAD
     <string name="call_jitsi_started">Group call started</string>
-
-=======
 
     <string name="a11y_start_voice_message">Start Voice Message</string>
     <string name="voice_message_slide_to_cancel">Slide to cancel</string>
@@ -3511,5 +3508,4 @@
     <string name="upgrade_room_for_restricted_no_param">Anyone in a parent space will be able to find and join this room - no need to manually invite everyone. You’ll be able to change this in room settings anytime.</string>
 
     <string name="upgrade_room_for_restricted_note">Please note upgrading will make a new version of the room. All current messages will stay in this archived room.</string>
->>>>>>> c167c887
 </resources>