/*
 * Copyright 2019 New Vector Ltd
 *
 * Licensed under the Apache License, Version 2.0 (the "License");
 * you may not use this file except in compliance with the License.
 * You may obtain a copy of the License at
 *
 * http://www.apache.org/licenses/LICENSE-2.0
 *
 * Unless required by applicable law or agreed to in writing, software
 * distributed under the License is distributed on an "AS IS" BASIS,
 * WITHOUT WARRANTIES OR CONDITIONS OF ANY KIND, either express or implied.
 * See the License for the specific language governing permissions and
 * limitations under the License.
 */

package im.vector.matrix.rx

import im.vector.matrix.android.api.crypto.RoomEncryptionTrustLevel
import im.vector.matrix.android.api.session.Session
import im.vector.matrix.android.api.session.events.model.Event
import im.vector.matrix.android.api.session.room.Room
import im.vector.matrix.android.api.session.room.members.RoomMemberQueryParams
import im.vector.matrix.android.api.session.room.model.EventAnnotationsSummary
import im.vector.matrix.android.api.session.room.model.ReadReceipt
import im.vector.matrix.android.api.session.room.model.RoomMemberSummary
import im.vector.matrix.android.api.session.room.model.RoomSummary
import im.vector.matrix.android.api.session.room.notification.RoomNotificationState
import im.vector.matrix.android.api.session.room.send.UserDraft
import im.vector.matrix.android.api.session.room.timeline.TimelineEvent
import im.vector.matrix.android.api.util.Optional
import im.vector.matrix.android.api.util.toOptional
import im.vector.matrix.android.internal.crypto.model.CryptoDeviceInfo
import io.reactivex.Observable
import io.reactivex.Single
import io.reactivex.functions.BiFunction
import timber.log.Timber

class RxRoom(private val room: Room, private val session: Session) {

    fun liveRoomSummary(): Observable<Optional<RoomSummary>> {
<<<<<<< HEAD
        return room.getRoomSummaryLive().asObservable()
                .startWithCallable {
                    room.roomSummary().toOptional()
                }
    }

    fun liveRoomMembers(queryParams: RoomMemberQueryParams): Observable<List<RoomMemberSummary>> {
        return room.getRoomMembersLive(queryParams).asObservable()
                .startWithCallable {
                    room.getRoomMembers(queryParams)
                }
=======
        val summaryObservable = room.getRoomSummaryLive()
                .asObservable()
                .startWith(room.roomSummary().toOptional())
                .doOnNext { Timber.v("RX: summary emitted for: ${it.getOrNull()?.roomId}") }

        val memberIdsChangeObservable = summaryObservable
                .map {
                    it.getOrNull()?.let { roomSummary ->
                        if (roomSummary.isEncrypted) {
                            // Return the list of other users
                            roomSummary.otherMemberIds + listOf(session.myUserId)
                        } else {
                            // Return an empty list, the room is not encrypted
                            emptyList()
                        }
                    }.orEmpty()
                }.distinctUntilChanged()
                .doOnNext { Timber.v("RX: memberIds emitted. Size: ${it.size}") }

        // Observe the device info of the users in the room
        val cryptoDeviceInfoObservable = memberIdsChangeObservable
                .switchMap { membersIds ->
                    session.getLiveCryptoDeviceInfo(membersIds)
                            .asObservable()
                            .map {
                                // If any key change, emit the userIds list
                                membersIds
                            }
                            .startWith(membersIds)
                            .doOnNext { Timber.v("RX: CryptoDeviceInfo emitted. Size: ${it.size}") }
                }
                .doOnNext { Timber.v("RX: cryptoDeviceInfo emitted 2. Size: ${it.size}") }

        val roomEncryptionTrustLevelObservable = cryptoDeviceInfoObservable
                .map { userIds ->
                    if (userIds.isEmpty()) {
                        Optional<RoomEncryptionTrustLevel>(null)
                    } else {
                        session.getCrossSigningService().getTrustLevelForUsers(userIds).toOptional()
                    }
                }
                .doOnNext { Timber.v("RX: roomEncryptionTrustLevel emitted: ${it.getOrNull()?.name}") }

        return Observable
                .combineLatest<Optional<RoomSummary>, Optional<RoomEncryptionTrustLevel>, Optional<RoomSummary>>(
                        summaryObservable,
                        roomEncryptionTrustLevelObservable,
                        BiFunction { summary, level ->
                            summary.getOrNull()?.copy(
                                    roomEncryptionTrustLevel = level.getOrNull()
                            ).toOptional()
                        }
                )
                .doOnNext { Timber.v("RX: final room summary emitted for ${it.getOrNull()?.roomId}") }
    }

    fun liveRoomMembers(queryParams: RoomMemberQueryParams): Observable<List<RoomMemberSummary>> {
        val roomMembersObservable = room.getRoomMembersLive(queryParams).asObservable()
                .startWith(room.getRoomMembers(queryParams))
                .doOnNext { Timber.v("RX: room members emitted. Size: ${it.size}") }

        // TODO Do it only for room members of the room (switchMap)
        val cryptoDeviceInfoObservable = session.getLiveCryptoDeviceInfo().asObservable()
                .startWith(emptyList<CryptoDeviceInfo>())
                .doOnNext { Timber.v("RX: cryptoDeviceInfo emitted. Size: ${it.size}") }

        return Observable
                .combineLatest<List<RoomMemberSummary>, List<CryptoDeviceInfo>, List<RoomMemberSummary>>(
                        roomMembersObservable,
                        cryptoDeviceInfoObservable,
                        BiFunction { summaries, _ ->
                            summaries.map {
                                if (room.isEncrypted()) {
                                    it.copy(
                                            // Get the trust level of a virtual room with only this user
                                            userEncryptionTrustLevel = session.getCrossSigningService().getTrustLevelForUsers(listOf(it.userId))
                                    )
                                } else {
                                    it
                                }
                            }
                        }
                )
                .doOnNext { Timber.v("RX: final room members emitted. Size: ${it.size}") }
>>>>>>> ce13e824
    }

    fun liveAnnotationSummary(eventId: String): Observable<Optional<EventAnnotationsSummary>> {
        return room.getEventAnnotationsSummaryLive(eventId).asObservable()
                .startWithCallable {
                    room.getEventAnnotationsSummary(eventId).toOptional()
                }
    }

    fun liveTimelineEvent(eventId: String): Observable<Optional<TimelineEvent>> {
        return room.getTimeLineEventLive(eventId).asObservable()
                .startWithCallable {
                    room.getTimeLineEvent(eventId).toOptional()
                }
    }

    fun liveStateEvent(eventType: String, stateKey: String): Observable<Optional<Event>> {
        return room.getStateEventLive(eventType, stateKey).asObservable()
                .startWithCallable {
                    room.getStateEvent(eventType, stateKey).toOptional()
                }
    }

    fun liveReadMarker(): Observable<Optional<String>> {
        return room.getReadMarkerLive().asObservable()
    }

    fun liveReadReceipt(): Observable<Optional<String>> {
        return room.getMyReadReceiptLive().asObservable()
    }

    fun loadRoomMembersIfNeeded(): Single<Unit> = singleBuilder {
        room.loadRoomMembersIfNeeded(it)
    }

    fun joinRoom(reason: String? = null,
                 viaServers: List<String> = emptyList()): Single<Unit> = singleBuilder {
        room.join(reason, viaServers, it)
    }

    fun liveEventReadReceipts(eventId: String): Observable<List<ReadReceipt>> {
        return room.getEventReadReceiptsLive(eventId).asObservable()
    }

    fun liveDrafts(): Observable<List<UserDraft>> {
        return room.getDraftsLive().asObservable()
    }

    fun liveNotificationState(): Observable<RoomNotificationState> {
        return room.getLiveRoomNotificationState().asObservable()
    }
}

fun Room.rx(session: Session): RxRoom {
    return RxRoom(this, session)
}<|MERGE_RESOLUTION|>--- conflicted
+++ resolved
@@ -39,22 +39,11 @@
 class RxRoom(private val room: Room, private val session: Session) {
 
     fun liveRoomSummary(): Observable<Optional<RoomSummary>> {
-<<<<<<< HEAD
-        return room.getRoomSummaryLive().asObservable()
+        val summaryObservable = room.getRoomSummaryLive()
+                .asObservable()
                 .startWithCallable {
                     room.roomSummary().toOptional()
                 }
-    }
-
-    fun liveRoomMembers(queryParams: RoomMemberQueryParams): Observable<List<RoomMemberSummary>> {
-        return room.getRoomMembersLive(queryParams).asObservable()
-                .startWithCallable {
-                    room.getRoomMembers(queryParams)
-                }
-=======
-        val summaryObservable = room.getRoomSummaryLive()
-                .asObservable()
-                .startWith(room.roomSummary().toOptional())
                 .doOnNext { Timber.v("RX: summary emitted for: ${it.getOrNull()?.roomId}") }
 
         val memberIdsChangeObservable = summaryObservable
@@ -110,7 +99,9 @@
 
     fun liveRoomMembers(queryParams: RoomMemberQueryParams): Observable<List<RoomMemberSummary>> {
         val roomMembersObservable = room.getRoomMembersLive(queryParams).asObservable()
-                .startWith(room.getRoomMembers(queryParams))
+                .startWithCallable {
+                    room.getRoomMembers(queryParams)
+                }
                 .doOnNext { Timber.v("RX: room members emitted. Size: ${it.size}") }
 
         // TODO Do it only for room members of the room (switchMap)
@@ -136,7 +127,6 @@
                         }
                 )
                 .doOnNext { Timber.v("RX: final room members emitted. Size: ${it.size}") }
->>>>>>> ce13e824
     }
 
     fun liveAnnotationSummary(eventId: String): Observable<Optional<EventAnnotationsSummary>> {
