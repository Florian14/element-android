--- conflicted
+++ resolved
@@ -44,11 +44,8 @@
                  PusherEntity::class,
                  PusherDataEntity::class,
                  ReadReceiptsSummaryEntity::class,
-<<<<<<< HEAD
-                 ReadMarkerEntity::class
-=======
+                 ReadMarkerEntity::class,
                  UserDraftsEntity::class,
                  DraftEntity::class
->>>>>>> 91cc78d2
              ])
 internal class SessionRealmModule