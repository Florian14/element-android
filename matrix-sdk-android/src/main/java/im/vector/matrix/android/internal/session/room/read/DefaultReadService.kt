--- conflicted
+++ resolved
@@ -28,12 +28,8 @@
 import im.vector.matrix.android.api.util.Optional
 import im.vector.matrix.android.internal.database.RealmLiveData
 import im.vector.matrix.android.internal.database.mapper.ReadReceiptsSummaryMapper
-<<<<<<< HEAD
-import im.vector.matrix.android.internal.database.model.ChunkEntity
 import im.vector.matrix.android.internal.database.model.ReadMarkerEntity
 import im.vector.matrix.android.internal.database.model.ReadReceiptEntity
-=======
->>>>>>> 91cc78d2
 import im.vector.matrix.android.internal.database.model.ReadReceiptsSummaryEntity
 import im.vector.matrix.android.internal.database.query.isEventRead
 import im.vector.matrix.android.internal.database.query.where
@@ -82,23 +78,7 @@
 
 
     override fun isEventRead(eventId: String): Boolean {
-<<<<<<< HEAD
-        var isEventRead = false
-        monarchy.doWithRealm {
-            val readReceipt = ReadReceiptEntity.where(it, roomId, credentials.userId).findFirst()
-                    ?: return@doWithRealm
-            val liveChunk = ChunkEntity.findLastLiveChunkFromRoom(it, roomId)
-                    ?: return@doWithRealm
-            val readReceiptIndex = liveChunk.timelineEvents.find(readReceipt.eventId)?.root?.displayIndex
-                    ?: Int.MIN_VALUE
-            val eventToCheckIndex = liveChunk.timelineEvents.find(eventId)?.root?.displayIndex
-                    ?: Int.MAX_VALUE
-            isEventRead = eventToCheckIndex <= readReceiptIndex
-        }
-        return isEventRead
-=======
         return isEventRead(monarchy, credentials.userId, roomId, eventId)
->>>>>>> 91cc78d2
     }
 
     override fun getReadMarkerLive(): LiveData<Optional<String>> {
