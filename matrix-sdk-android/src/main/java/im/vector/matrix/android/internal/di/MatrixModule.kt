/*
 * Copyright 2019 New Vector Ltd
 *
 * Licensed under the Apache License, Version 2.0 (the "License");
 * you may not use this file except in compliance with the License.
 * You may obtain a copy of the License at
 *
 * http://www.apache.org/licenses/LICENSE-2.0
 *
 * Unless required by applicable law or agreed to in writing, software
 * distributed under the License is distributed on an "AS IS" BASIS,
 * WITHOUT WARRANTIES OR CONDITIONS OF ANY KIND, either express or implied.
 * See the License for the specific language governing permissions and
 * limitations under the License.
 */

package im.vector.matrix.android.internal.di

import android.content.Context
<<<<<<< HEAD
import android.content.res.Resources
import dagger.Module
import dagger.Provides
import im.vector.matrix.android.internal.crypto.CryptoAsyncHelper
=======
import android.os.Handler
import android.os.HandlerThread
import im.vector.matrix.android.internal.task.TaskExecutor
import im.vector.matrix.android.internal.util.BackgroundDetectionObserver
>>>>>>> 33f17e4c
import im.vector.matrix.android.internal.util.MatrixCoroutineDispatchers
import kotlinx.coroutines.Dispatchers
import kotlinx.coroutines.android.asCoroutineDispatcher
<<<<<<< HEAD
import org.matrix.olm.OlmManager

@Module
internal object MatrixModule {

    @JvmStatic
    @Provides
    fun providesMatrixCoroutineDispatchers(): MatrixCoroutineDispatchers {
        val cryptoHandler = CryptoAsyncHelper.getDecryptBackgroundHandler()
        return MatrixCoroutineDispatchers(io = Dispatchers.IO,
                                          computation = Dispatchers.IO,
                                          main = Dispatchers.Main,
                                          crypto = cryptoHandler.asCoroutineDispatcher("crypto")
        )
    }
=======
import org.koin.dsl.module.module


class MatrixModule(private val context: Context) {

    val definition = module {

        single {
            context
        }

        single {
            val THREAD_CRYPTO_NAME = "Crypto_Thread"
            val handlerThread = HandlerThread(THREAD_CRYPTO_NAME)
            handlerThread.start()

            MatrixCoroutineDispatchers(io = Dispatchers.IO,
                    computation = Dispatchers.IO,
                    main = Dispatchers.Main,
                    crypto = Handler(handlerThread.looper).asCoroutineDispatcher("crypto")
            )
        }

        single {
            TaskExecutor(get())
        }
        single {
            StringProvider(context.resources)
        }
>>>>>>> 33f17e4c

    @JvmStatic
    @Provides
    fun providesResources(context: Context): Resources {
        return context.resources
    }

    @JvmStatic
    @Provides
    @MatrixScope
    fun providesOlmManager(): OlmManager {
        return OlmManager()
    }

}<|MERGE_RESOLUTION|>--- conflicted
+++ resolved
@@ -17,21 +17,14 @@
 package im.vector.matrix.android.internal.di
 
 import android.content.Context
-<<<<<<< HEAD
 import android.content.res.Resources
+import android.os.Handler
+import android.os.HandlerThread
 import dagger.Module
 import dagger.Provides
-import im.vector.matrix.android.internal.crypto.CryptoAsyncHelper
-=======
-import android.os.Handler
-import android.os.HandlerThread
-import im.vector.matrix.android.internal.task.TaskExecutor
-import im.vector.matrix.android.internal.util.BackgroundDetectionObserver
->>>>>>> 33f17e4c
 import im.vector.matrix.android.internal.util.MatrixCoroutineDispatchers
 import kotlinx.coroutines.Dispatchers
 import kotlinx.coroutines.android.asCoroutineDispatcher
-<<<<<<< HEAD
 import org.matrix.olm.OlmManager
 
 @Module
@@ -40,44 +33,16 @@
     @JvmStatic
     @Provides
     fun providesMatrixCoroutineDispatchers(): MatrixCoroutineDispatchers {
-        val cryptoHandler = CryptoAsyncHelper.getDecryptBackgroundHandler()
+        val THREAD_CRYPTO_NAME = "Crypto_Thread"
+        val handlerThread = HandlerThread(THREAD_CRYPTO_NAME)
+        handlerThread.start()
+
         return MatrixCoroutineDispatchers(io = Dispatchers.IO,
-                                          computation = Dispatchers.IO,
-                                          main = Dispatchers.Main,
-                                          crypto = cryptoHandler.asCoroutineDispatcher("crypto")
+                computation = Dispatchers.IO,
+                main = Dispatchers.Main,
+                crypto = Handler(handlerThread.looper).asCoroutineDispatcher("crypto")
         )
     }
-=======
-import org.koin.dsl.module.module
-
-
-class MatrixModule(private val context: Context) {
-
-    val definition = module {
-
-        single {
-            context
-        }
-
-        single {
-            val THREAD_CRYPTO_NAME = "Crypto_Thread"
-            val handlerThread = HandlerThread(THREAD_CRYPTO_NAME)
-            handlerThread.start()
-
-            MatrixCoroutineDispatchers(io = Dispatchers.IO,
-                    computation = Dispatchers.IO,
-                    main = Dispatchers.Main,
-                    crypto = Handler(handlerThread.looper).asCoroutineDispatcher("crypto")
-            )
-        }
-
-        single {
-            TaskExecutor(get())
-        }
-        single {
-            StringProvider(context.resources)
-        }
->>>>>>> 33f17e4c
 
     @JvmStatic
     @Provides
