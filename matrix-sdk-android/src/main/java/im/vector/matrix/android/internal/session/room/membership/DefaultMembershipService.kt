--- conflicted
+++ resolved
@@ -82,15 +82,9 @@
                 .executeBy(taskExecutor)
     }
 
-<<<<<<< HEAD
-    override fun join(viaServers: List<String>, callback: MatrixCallback<Unit>) {
+    override fun join(viaServers: List<String>, callback: MatrixCallback<Unit>): Cancelable {
         val params = JoinRoomTask.Params(roomId, viaServers)
-        joinTask.configureWith(params)
-=======
-    override fun join(callback: MatrixCallback<Unit>): Cancelable {
-        val params = JoinRoomTask.Params(roomId)
         return joinTask.configureWith(params)
->>>>>>> ab25980c
                 .dispatchTo(callback)
                 .executeBy(taskExecutor)
     }
